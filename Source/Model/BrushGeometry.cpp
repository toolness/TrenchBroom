--- conflicted
+++ resolved
@@ -1277,87 +1277,6 @@
             Utility::deleteAll(sides);
             Utility::deleteAll(edges);
             Utility::deleteAll(vertices);
-<<<<<<< HEAD
-
-            size_t vertexCount, edgeCount, sideCount;
-            vertexCount = edgeCount = sideCount = 0;
-
-            buffer >> vertexCount;
-            buffer >> edgeCount;
-            buffer >> sideCount;
-
-            assert(sideCount == faces.size());
-
-            IndexList sideIndices;
-            sideIndices.reserve(2 * edgeCount);
-
-            for (size_t i = 0; i < vertexCount; i++) {
-                float x, y, z;
-                x = y = z = 0.0f;
-
-                buffer >> x;
-                buffer >> y;
-                buffer >> z;
-                vertices.push_back(new Vertex(x, y, z));
-            }
-
-            for (size_t i = 0; i < edgeCount; i++) {
-                size_t startIndex, endIndex, leftIndex, rightIndex;
-                startIndex = endIndex = leftIndex = rightIndex = 0;
-
-                buffer >> startIndex;
-                buffer >> endIndex;
-                buffer >> leftIndex;
-                buffer >> rightIndex;
-
-                edges.push_back(new Edge(vertices[startIndex], vertices[endIndex]));
-                sideIndices.push_back(leftIndex);
-                sideIndices.push_back(rightIndex);
-            }
-
-            for (size_t i = 0; i < sideCount; i++) {
-                Side* side = new Side();
-
-                Vec3f points[3];
-                for (size_t j = 0; j < 3; j++) {
-                    buffer >> points[j].x;
-                    buffer >> points[j].y;
-                    buffer >> points[j].z;
-                }
-
-                size_t sideEdgeCount = 0;
-                buffer >> sideEdgeCount;
-                for (size_t j = 0; j < sideEdgeCount; j++) {
-                    size_t vertexIndex, edgeIndex;
-                    vertexIndex = edgeIndex = 0;
-
-                    buffer >> vertexIndex;
-                    buffer >> edgeIndex;
-
-                    side->vertices.push_back(vertices[vertexIndex]);
-                    side->edges.push_back(edges[edgeIndex]);
-                }
-
-                Face* face = faces[i];
-                assert(face->point(0) == points[0] &&
-                       face->point(1) == points[1] &&
-                       face->point(2) == points[2]);
-                side->face = face;
-                face->setSide(side);
-
-                sides.push_back(side);
-            }
-
-            // restore edge sides now
-            for (size_t i = 0; i < edges.size(); i++) {
-                edges[i]->left = sides[sideIndices[2 * i]];
-                edges[i]->right = sides[sideIndices[2 * i + 1]];
-            }
-
-            bounds = boundsOfVertices(vertices);
-            center = centerOfVertices(vertices);
-=======
->>>>>>> ee559725
         }
 
                 bool BrushGeometry::closed() const {
