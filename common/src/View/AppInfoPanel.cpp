--- conflicted
+++ resolved
@@ -41,7 +41,6 @@
         }
 
         void AppInfoPanel::createGui() {
-<<<<<<< HEAD
             QPixmap appIconImage = IO::loadPixmapResource("AppIcon.png");
             QLabel* appIcon = new QLabel();
             appIcon->setPixmap(appIconImage);
@@ -92,45 +91,6 @@
             sizer->addStretch();
 
             setLayout(sizer);
-=======
-            const wxBitmap appIconImage = IO::loadImageResource("AppIcon.png");
-            wxStaticBitmap* appIcon = new wxStaticBitmap(this, wxID_ANY, appIconImage);
-            wxStaticText* appName = new wxStaticText(this, wxID_ANY, "TrenchBroom");
-            appName->SetFont(appName->GetFont().Larger().Larger().Larger().Larger().Bold());
-            wxStaticLine* appLine = new wxStaticLine(this, wxID_ANY, wxDefaultPosition, wxDefaultSize, wxLI_HORIZONTAL);
-            wxStaticText* appClaim = new wxStaticText(this, wxID_ANY, "Level Editor");
-
-            wxString versionStr("Version ");
-            versionStr << getBuildVersion();
-
-            wxString buildStr("Build ");
-            buildStr << getBuildIdStr();
-
-            wxStaticText* version = new wxStaticText(this, wxID_ANY, versionStr);
-            wxStaticText* build = new wxStaticText(this, wxID_ANY, buildStr);
-#if !defined(_WIN32)
-            version->SetFont(version->GetFont().Smaller());
-            build->SetFont(build->GetFont().Smaller());
-#endif
-            version->SetForegroundColour(wxColor(128, 128, 128));
-            build->SetForegroundColour(wxColor(128, 128, 128));
-
-            version->SetToolTip("Click to copy to clipboard");
-            build->SetToolTip("Click to copy to clipboard");
-
-            version->Bind(wxEVT_LEFT_DOWN, &AppInfoPanel::OnClickVersionInfo, this);
-            build->Bind(wxEVT_LEFT_DOWN, &AppInfoPanel::OnClickVersionInfo, this);
-
-            wxBoxSizer* sizer = new wxBoxSizer(wxVERTICAL);
-            sizer->Add(appIcon, 0, wxALIGN_CENTER_HORIZONTAL);
-            sizer->Add(appName, 0, wxALIGN_CENTER_HORIZONTAL);
-            sizer->Add(appLine, 0, wxEXPAND);
-            sizer->Add(appClaim, 0, wxALIGN_CENTER_HORIZONTAL);
-            sizer->Add(version, 0, wxALIGN_CENTER_HORIZONTAL);
-            sizer->Add(build, 0, wxALIGN_CENTER_HORIZONTAL);
-            sizer->AddStretchSpacer();
-            SetSizerAndFit(sizer);
->>>>>>> 25625af4
         }
 
         void AppInfoPanel::OnClickVersionInfo() {
