/*
 Copyright (C) 2010-2017 Kristian Duske

 This file is part of TrenchBroom.

 TrenchBroom is free software: you can redistribute it and/or modify
 it under the terms of the GNU General Public License as published by
 the Free Software Foundation, either version 3 of the License, or
 (at your option) any later version.

 TrenchBroom is distributed in the hope that it will be useful,
 but WITHOUT ANY WARRANTY; without even the implied warranty of
 MERCHANTABILITY or FITNESS FOR A PARTICULAR PURPOSE.  See the
 GNU General Public License for more details.

 You should have received a copy of the GNU General Public License
 along with TrenchBroom. If not, see <http://www.gnu.org/licenses/>.
 */

#include "InputEvent.h"

namespace TrenchBroom {
    namespace View {
        InputEvent::~InputEvent() = default;

        bool InputEvent::collateWith(const KeyEvent& event) {
            return false;
        }

        bool InputEvent::collateWith(const MouseEvent& event) {
            return false;
        }

        bool InputEvent::collateWith(const CancelEvent& event) {
            return false;
        }

        KeyEvent::KeyEvent(const Type i_type) :
        type(i_type) {}

        void KeyEvent::processWith(InputEventProcessor& processor) const {
            processor.processEvent(*this);
        }

        MouseEvent::MouseEvent(const Type i_type, const Button i_button, const WheelAxis i_wheelAxis, const int i_posX, const int i_posY, const float i_scrollDistance):
        type(i_type),
        button(i_button),
        wheelAxis(i_wheelAxis),
        posX(i_posX),
        posY(i_posY),
        scrollDistance(i_scrollDistance) {}

        bool MouseEvent::collateWith(const MouseEvent& event) {
            if ((type == Type::Motion && event.type == Type::Motion) ||
                (type == Type::Drag && event.type == Type::Drag)) {
                posX = event.posX;
                posY = event.posY;
                return true;
            }

            if (type == Type::Scroll && event.type == Type::Scroll) {
                if (wheelAxis == event.wheelAxis) {
                    scrollDistance += event.scrollDistance;
                    return true;
                }
            }

            return false;
        }

        void MouseEvent::processWith(InputEventProcessor& processor) const {
            processor.processEvent(*this);
        }

        void CancelEvent::processWith(InputEventProcessor& processor) const {
            processor.processEvent(*this);
        }

        void InputEventQueue::processEvents(InputEventProcessor& processor) {
            // Swap out the queue before processing it, because if processing an event blocks (e.g. a popup menu), then
            // stale events maybe processed again.

            EventQueue copy;
            using std::swap;
            swap(copy, m_eventQueue);

            for (const auto& event : copy) {
                event->processWith(processor);
            }
        }

        InputEventRecorder::InputEventRecorder() :
        m_dragging(false),
        m_anyMouseButtonDown(false),
        m_lastClickX(0),
        m_lastClickY(0),
        m_lastClickTime(std::chrono::high_resolution_clock::now()) {}


        void InputEventRecorder::recordEvent(const QKeyEvent* wxEvent) {
            m_queue.enqueueEvent(std::make_unique<KeyEvent>(getEventType(wxEvent)));
        }

        void InputEventRecorder::recordEvent(const QMouseEvent* wxEvent) {
                  auto type = getEventType(wxEvent);
            const auto button = getButton(wxEvent);
            const auto posX = wxEvent->x();
            const auto posY = wxEvent->y();

            const auto wheelAxis = MouseEvent::WheelAxis::None;
            const float scrollDistance = 0.0f;

            if (type == MouseEvent::Type::Down) {
                m_lastClickX = posX;
                m_lastClickY = posY;
                m_lastClickTime = std::chrono::high_resolution_clock::now();
                m_anyMouseButtonDown = true;
                m_queue.enqueueEvent(std::make_unique<MouseEvent>(MouseEvent::Type::Down, button, wheelAxis, posX, posY, scrollDistance));
            } else if (type == MouseEvent::Type::Up) {
                if (m_dragging) {
                    const auto now = std::chrono::high_resolution_clock::now();
                    const auto duration = std::chrono::duration_cast<std::chrono::milliseconds>(now - m_lastClickTime);
                    const auto minDuration = std::chrono::milliseconds(100);
                    if (duration < minDuration) {
                        // This was an accidental drag.
                        m_queue.enqueueEvent(std::make_unique<CancelEvent>());
                        m_dragging = false;

                        // Synthesize a click event if the drag distance was not exceeded.
                        if (!isDrag(posX, posY)) {
                            m_queue.enqueueEvent(std::make_unique<MouseEvent>(MouseEvent::Type::Click, button, wheelAxis, m_lastClickX, m_lastClickY, scrollDistance));
                        }
                    } else {
                        m_queue.enqueueEvent(std::make_unique<MouseEvent>(MouseEvent::Type::DragEnd, button, wheelAxis, posX, posY, scrollDistance));
                        m_dragging = false;
                    }
                } else {
                    // Synthesize a click event if the drag distance was not exceeded.
                    if (!isDrag(posX, posY)) {
                        m_queue.enqueueEvent(std::make_unique<MouseEvent>(MouseEvent::Type::Click, button, wheelAxis, m_lastClickX, m_lastClickY, scrollDistance));
                    }
                }
                m_anyMouseButtonDown = false;
                m_queue.enqueueEvent(std::make_unique<MouseEvent>(MouseEvent::Type::Up, button, wheelAxis, posX, posY, scrollDistance));
            } else if (type == MouseEvent::Type::Motion) {
                if (!m_dragging && m_anyMouseButtonDown) {
                    if (isDrag(posX, posY)) {
                        m_queue.enqueueEvent(std::make_unique<MouseEvent>(MouseEvent::Type::DragStart, button, wheelAxis, m_lastClickX, m_lastClickY, scrollDistance));
                        m_dragging = true;
                    }
                }
                if (m_dragging) {
                    m_queue.enqueueEvent(std::make_unique<MouseEvent>(MouseEvent::Type::Drag, button, wheelAxis, posX, posY, scrollDistance));
                } else {
                    m_queue.enqueueEvent(std::make_unique<MouseEvent>(MouseEvent::Type::Motion, button, wheelAxis, posX, posY, scrollDistance));
                }
            } else {
                m_queue.enqueueEvent(std::make_unique<MouseEvent>(type, button, wheelAxis, posX, posY, scrollDistance));
            }
        }

        void InputEventRecorder::recordEvent(const QWheelEvent* wxEvent) {
            const int posX = wxEvent->x();
            const int posY = wxEvent->y();

            QPointF scrollDistance;
            if (!wxEvent->pixelDelta().isNull()) {
                // pixelDelta() is not available everywhere and returns (0, 0) if not available.
                // This 8.0f factor was just picked to roughly match wxWidgets TrenchBroom
                scrollDistance = QPointF(wxEvent->pixelDelta()) / 8.0f;
            } else {
                // This gives scrollDistance in degrees, see: http://doc.qt.io/qt-5/qwheelevent.html#angleDelta
                scrollDistance = QPointF(wxEvent->angleDelta()) / 8.0f;
            }

            m_queue.enqueueEvent(std::make_unique<MouseEvent>(MouseEvent::Type::Scroll, MouseEvent::Button::None, MouseEvent::WheelAxis::Horizontal, posX, posY, scrollDistance.x()));
            m_queue.enqueueEvent(std::make_unique<MouseEvent>(MouseEvent::Type::Scroll, MouseEvent::Button::None, MouseEvent::WheelAxis::Vertical, posX, posY, scrollDistance.y()));
        }

        void InputEventRecorder::processEvents(InputEventProcessor& processor) {
            m_queue.processEvents(processor);
        }

<<<<<<< HEAD
        KeyEvent::Type InputEventRecorder::getEventType(const QKeyEvent* wxEvent) {
            const auto wxType = wxEvent->type();
            if (wxType == QEvent::KeyPress) {
=======
        bool InputEventRecorder::isDrag(int posX, int posY) const {
            static const auto MinDragDistance = 2;
            return std::abs(posX - m_lastClickX) > MinDragDistance || std::abs(posY - m_lastClickY) > MinDragDistance;
        }

        KeyEvent::Type InputEventRecorder::getEventType(const wxKeyEvent& wxEvent) {
            const auto wxType = wxEvent.GetEventType();
            if (wxType == wxEVT_KEY_DOWN) {
>>>>>>> 3612176a
                return KeyEvent::Type::Down;
            } else if (wxType == QEvent::KeyRelease) {
                return KeyEvent::Type::Up;
            } else {
                throw std::runtime_error("Unexpected wxEvent type");
            }
        }

        MouseEvent::Type InputEventRecorder::getEventType(const QMouseEvent* wxEvent) {
            if (wxEvent->type() == QEvent::MouseButtonPress) {
                return MouseEvent::Type::Down;
            } else if (wxEvent->type() == QEvent::MouseButtonRelease) {
                return MouseEvent::Type::Up;
            } else if (wxEvent->type() == QEvent::MouseButtonDblClick) {
                return MouseEvent::Type::DoubleClick;
            } else if (wxEvent->type() == QEvent::MouseMove) {
                return MouseEvent::Type::Motion;
            } else {
                throw std::runtime_error("Unexpected wxEvent type");
            }
        }

        MouseEvent::Button InputEventRecorder::getButton(const QMouseEvent* wxEvent) {
            if (wxEvent->button() == Qt::LeftButton) {
                return MouseEvent::Button::Left;
            } else if (wxEvent->button() == Qt::MiddleButton) {
                return MouseEvent::Button::Middle;
            } else if (wxEvent->button() == Qt::RightButton) {
                return MouseEvent::Button::Right;
            } else if (wxEvent->button() == Qt::XButton1) {
                return MouseEvent::Button::Aux1;
            } else if (wxEvent->button() == Qt::XButton2) {
                return MouseEvent::Button::Aux2;
            } else {
                return MouseEvent::Button::None;
            }
        }

        InputEventProcessor::~InputEventProcessor() = default;
    }
}<|MERGE_RESOLUTION|>--- conflicted
+++ resolved
@@ -181,20 +181,14 @@
             m_queue.processEvents(processor);
         }
 
-<<<<<<< HEAD
+        bool InputEventRecorder::isDrag(int posX, int posY) const {
+            static const auto MinDragDistance = 2;
+            return std::abs(posX - m_lastClickX) > MinDragDistance || std::abs(posY - m_lastClickY) > MinDragDistance;
+        }
+
         KeyEvent::Type InputEventRecorder::getEventType(const QKeyEvent* wxEvent) {
             const auto wxType = wxEvent->type();
             if (wxType == QEvent::KeyPress) {
-=======
-        bool InputEventRecorder::isDrag(int posX, int posY) const {
-            static const auto MinDragDistance = 2;
-            return std::abs(posX - m_lastClickX) > MinDragDistance || std::abs(posY - m_lastClickY) > MinDragDistance;
-        }
-
-        KeyEvent::Type InputEventRecorder::getEventType(const wxKeyEvent& wxEvent) {
-            const auto wxType = wxEvent.GetEventType();
-            if (wxType == wxEVT_KEY_DOWN) {
->>>>>>> 3612176a
                 return KeyEvent::Type::Down;
             } else if (wxType == QEvent::KeyRelease) {
                 return KeyEvent::Type::Up;
