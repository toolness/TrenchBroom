/*
 Copyright (C) 2010-2017 Kristian Duske

 This file is part of TrenchBroom.

 TrenchBroom is free software: you can redistribute it and/or modify
 it under the terms of the GNU General Public License as published by
 the Free Software Foundation, either version 3 of the License, or
 (at your option) any later version.

 TrenchBroom is distributed in the hope that it will be useful,
 but WITHOUT ANY WARRANTY; without even the implied warranty of
 MERCHANTABILITY or FITNESS FOR A PARTICULAR PURPOSE.  See the
 GNU General Public License for more details.

 You should have received a copy of the GNU General Public License
 along with TrenchBroom. If not, see <http://www.gnu.org/licenses/>.
 */

#ifndef TrenchBroom_MapView2D
#define TrenchBroom_MapView2D

#include <vecmath/scalar.h>
#include "Model/ModelTypes.h"
#include "Renderer/OrthographicCamera.h"
#include "View/MapViewBase.h"
#include "View/ViewTypes.h"

namespace TrenchBroom {
    class Logger;

    namespace Model {
        class PickResult;
    }

    namespace Renderer {
        class Compass;
        class MapRenderer;
        class RenderBatch;
        class RenderContext;
    }

    namespace View {
        class MapView2D : public MapViewBase {
            Q_OBJECT
        public:
            typedef enum {
                ViewPlane_XY,
                ViewPlane_XZ,
                ViewPlane_YZ
            } ViewPlane;
        private:
            Renderer::OrthographicCamera m_camera;
        public:
            MapView2D(QWidget* parent, Logger* logger, MapDocumentWPtr document, MapViewToolBox& toolBox, Renderer::MapRenderer& renderer, GLContextManager& contextManager, ViewPlane viewPlane);
            ~MapView2D() override;
        private:
            void initializeCamera(ViewPlane viewPlane);
            void initializeToolChain(MapViewToolBox& toolBox);
        private: // notification
            void bindObservers();
            void unbindObservers();
            void cameraDidChange(const Renderer::Camera* camera);
        private: // implement ToolBoxConnector interface
            PickRequest doGetPickRequest(int x, int y) const override;
            Model::PickResult doPick(const vm::ray3& pickRay) const override;
        protected: // QOpenGLWidget overrides
            void initializeGL() override;
        private: // implement RenderView interface
            void doUpdateViewport(int x, int y, int width, int height) override;
        private: // implement MapView interface
            vm::vec3 doGetPasteObjectsDelta(const vm::bbox3& bounds, const vm::bbox3& referenceBounds) const override;
            bool doCanSelectTall() override;
            void doSelectTall() override;
            void doFocusCameraOnSelection(bool animate) override;

            void doMoveCameraToPosition(const vm::vec3& position, bool animate) override;
<<<<<<< HEAD
            void animateCamera(const vm::vec3f& position, const vm::vec3f& direction, const vm::vec3f& up, const int duration = DefaultCameraAnimationDuration);
            
=======
            void animateCamera(const vm::vec3f& position, const vm::vec3f& direction, const vm::vec3f& up, const wxLongLong duration = DefaultCameraAnimationDuration);

>>>>>>> 25625af4
            void doMoveCameraToCurrentTracePoint() override;
        private: // implement MapViewBase interface
            vm::vec3 doGetMoveDirection(vm::direction direction) const override;
            vm::vec3 doComputePointEntityPosition(const vm::bbox3& bounds) const override;

            ActionContext doGetActionContext() const override;
            ActionView doGetActionView() const override;
            bool doCancel() override;

            Renderer::RenderContext::RenderMode doGetRenderMode() override;
            Renderer::Camera& doGetCamera() override;
            void doRenderGrid(Renderer::RenderContext& renderContext, Renderer::RenderBatch& renderBatch) override;
            void doRenderMap(Renderer::MapRenderer& renderer, Renderer::RenderContext& renderContext, Renderer::RenderBatch& renderBatch) override;
            void doRenderTools(MapViewToolBox& toolBox, Renderer::RenderContext& renderContext, Renderer::RenderBatch& renderBatch) override;
            void doRenderExtras(Renderer::RenderContext& renderContext, Renderer::RenderBatch& renderBatch) override;
        private: // implement CameraLinkableView interface
            void doLinkCamera(CameraLinkHelper& linkHelper) override;
        };
    }
}

#endif /* defined(TrenchBroom_MapView2D) */<|MERGE_RESOLUTION|>--- conflicted
+++ resolved
@@ -75,13 +75,8 @@
             void doFocusCameraOnSelection(bool animate) override;
 
             void doMoveCameraToPosition(const vm::vec3& position, bool animate) override;
-<<<<<<< HEAD
             void animateCamera(const vm::vec3f& position, const vm::vec3f& direction, const vm::vec3f& up, const int duration = DefaultCameraAnimationDuration);
-            
-=======
-            void animateCamera(const vm::vec3f& position, const vm::vec3f& direction, const vm::vec3f& up, const wxLongLong duration = DefaultCameraAnimationDuration);
 
->>>>>>> 25625af4
             void doMoveCameraToCurrentTracePoint() override;
         private: // implement MapViewBase interface
             vm::vec3 doGetMoveDirection(vm::direction direction) const override;
