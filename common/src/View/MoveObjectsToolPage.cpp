--- conflicted
+++ resolved
@@ -43,25 +43,14 @@
             m_button->Bind(wxEVT_UPDATE_UI, &MoveObjectsToolPage::OnUpdateButton, this);
             m_button->Bind(wxEVT_BUTTON, &MoveObjectsToolPage::OnApply, this);
             m_offset->Bind(wxEVT_TEXT_ENTER, &MoveObjectsToolPage::OnApply, this);
-<<<<<<< HEAD
-            
+
             wxBoxSizer* sizer = new QHBoxLayout();
             sizer->addWidget(text, 0, wxALIGN_CENTER_VERTICAL);
             sizer->addSpacing(LayoutConstants::NarrowHMargin);
             sizer->addWidget(m_offset, 0, wxALIGN_CENTER_VERTICAL);
             sizer->addSpacing(LayoutConstants::NarrowHMargin);
             sizer->addWidget(m_button, 0, wxALIGN_CENTER_VERTICAL);
-            
-=======
 
-            wxBoxSizer* sizer = new wxBoxSizer(wxHORIZONTAL);
-            sizer->Add(text, 0, wxALIGN_CENTER_VERTICAL);
-            sizer->AddSpacer(LayoutConstants::NarrowHMargin);
-            sizer->Add(m_offset, 0, wxALIGN_CENTER_VERTICAL);
-            sizer->AddSpacer(LayoutConstants::NarrowHMargin);
-            sizer->Add(m_button, 0, wxALIGN_CENTER_VERTICAL);
-
->>>>>>> 25625af4
             SetSizer(sizer);
         }
 
