--- conflicted
+++ resolved
@@ -70,7 +70,6 @@
             ensure(m_tabBook != nullptr, "tabBook is null");
             connect(m_tabBook, &TabBook::pageChanged, this, &TabBar::OnTabBookPageChanged);
 
-<<<<<<< HEAD
             m_controlSizer = new QHBoxLayout();
             m_controlSizer->setContentsMargins(0, LayoutConstants::NarrowHMargin, 0, LayoutConstants::NarrowHMargin);
             m_controlSizer->addSpacing(LayoutConstants::TabBarBarLeftMargin);
@@ -81,24 +80,8 @@
 
             setLayout(m_controlSizer);
         }
-        
+
         void TabBar::addTab(TabBookPage* bookPage, const QString& title) {
-=======
-            m_controlSizer->AddSpacer(LayoutConstants::TabBarBarLeftMargin);
-            m_controlSizer->AddStretchSpacer();
-            m_controlSizer->Add(m_barBook, 0, wxALIGN_CENTER_VERTICAL);
-            m_controlSizer->AddSpacer(LayoutConstants::NarrowHMargin);
-
-            wxSizer* outerSizer = new wxBoxSizer(wxVERTICAL);
-            outerSizer->AddSpacer(LayoutConstants::NarrowHMargin);
-            outerSizer->Add(m_controlSizer, 1, wxEXPAND);
-            outerSizer->AddSpacer(LayoutConstants::NarrowHMargin);
-
-            SetSizer(outerSizer);
-        }
-
-        void TabBar::addTab(TabBookPage* bookPage, const wxString& title) {
->>>>>>> 25625af4
             ensure(bookPage != nullptr, "bookPage is null");
 
             TabBarButton* button = new TabBarButton(this, title);
@@ -107,31 +90,15 @@
             m_buttons.push_back(button);
 
             const size_t sizerIndex = 2 * (m_buttons.size() - 1) + 1;
-<<<<<<< HEAD
             m_controlSizer->insertWidget(sizerIndex, button, 0, Qt::AlignVCenter);
             m_controlSizer->insertSpacing(sizerIndex + 1, LayoutConstants::WideHMargin);
-            
+
             QWidget* barPage = bookPage->createTabBarPage(nullptr);
             m_barBook->addWidget(barPage);
         }
-        
+
         void TabBar::OnButtonClicked() {
             QWidget* button = dynamic_cast<QWidget*>(QObject::sender());
-=======
-            m_controlSizer->Insert(sizerIndex, button, 0, wxALIGN_CENTER_VERTICAL);
-            m_controlSizer->InsertSpacer(sizerIndex + 1, LayoutConstants::WideHMargin);
-
-            wxWindow* barPage = bookPage->createTabBarPage(m_barBook);
-            m_barBook->AddPage(barPage, title);
-
-            Layout();
-        }
-
-        void TabBar::OnButtonClicked(wxCommandEvent& event) {
-            if (IsBeingDeleted()) return;
-
-            wxWindow* button = static_cast<wxWindow*>(event.GetEventObject());
->>>>>>> 25625af4
             const size_t index = findButtonIndex(button);
             ensure(index < m_buttons.size(), "index out of range");
             m_tabBook->switchToPage(index);
@@ -142,13 +109,6 @@
                 button->setPressed(false);
             }
 
-<<<<<<< HEAD
-=======
-            const int oldIndex = event.GetOldSelection();
-            const int newIndex = event.GetSelection();
-
-            setButtonInactive(oldIndex);
->>>>>>> 25625af4
             setButtonActive(newIndex);
             m_barBook->setCurrentIndex(newIndex);
         }
@@ -162,15 +122,7 @@
         }
 
         void TabBar::setButtonActive(const int index) {
-<<<<<<< HEAD
             m_buttons.at(static_cast<size_t>(index))->setPressed(true);
-=======
-            m_buttons[static_cast<size_t>(index)]->setPressed(true);
-        }
-
-        void TabBar::setButtonInactive(const int index) {
-            m_buttons[static_cast<size_t>(index)]->setPressed(false);
->>>>>>> 25625af4
         }
     }
 }