/*
 Copyright (C) 2010-2017 Kristian Duske
 
 This file is part of TrenchBroom.
 
 TrenchBroom is free software: you can redistribute it and/or modify
 it under the terms of the GNU General Public License as published by
 the Free Software Foundation, either version 3 of the License, or
 (at your option) any later version.
 
 TrenchBroom is distributed in the hope that it will be useful,
 but WITHOUT ANY WARRANTY; without even the implied warranty of
 MERCHANTABILITY or FITNESS FOR A PARTICULAR PURPOSE.  See the
 GNU General Public License for more details.
 
 You should have received a copy of the GNU General Public License
 along with TrenchBroom. If not, see <http://www.gnu.org/licenses/>.
 */

#ifndef TrenchBroom_MapViewBase
#define TrenchBroom_MapViewBase

#include "Assets/EntityDefinition.h"
#include "Model/ModelTypes.h"
#include "Model/NodeCollection.h"
#include "Renderer/RenderContext.h"
#include "View/ActionContext.h"
#include "View/CameraLinkHelper.h"
#include "View/GLAttribs.h"
#include "View/InputState.h"
#include "View/MapView.h"
#include "View/RenderView.h"
#include "View/ToolBoxConnector.h"
#include "View/UndoableCommand.h"
#include "View/ViewTypes.h"

#include <memory>
#include <utility>
#include <vector>

class QMenu;
class QShortcut;
class QString;
class QAction;

wxDECLARE_EVENT(SHOW_POPUP_MENU_EVENT, wxCommandEvent);

namespace TrenchBroom {
    class Logger;
    
    namespace IO {
        class Path;
    }
    
    namespace Renderer {
        class Camera;
        class Compass;
        class MapRenderer;
        class PrimitiveRenderer;
        class RenderBatch;
        class RenderContext;
        class Vbo;
    }
    
    namespace View {
        class ActionInfo;
        class AnimationManager;
        class Command;
        class FlyModeHelper;
        class GLContextManager;
        class MapViewToolBox;
        class MovementRestriction;
        class Selection;
        class Tool;
        
        class MapViewBase : public RenderView, public MapView, public ToolBoxConnector, public CameraLinkableView {
            Q_OBJECT
        public:
            static const QString& glRendererString();
            static const QString& glVendorString();
            static const QString& glVersionString();
        protected:
            static const int DefaultCameraAnimationDuration;
            
            Logger* m_logger;
            MapDocumentWPtr m_document;
            MapViewToolBox& m_toolBox;
            
            AnimationManager* m_animationManager;
        private:
            Renderer::MapRenderer& m_renderer;
            Renderer::Compass* m_compass;
            std::unique_ptr<Renderer::PrimitiveRenderer> m_portalFileRenderer;
        private: // shortcuts
            std::vector<std::pair<QShortcut*, const ActionInfo*>> m_actionInfoList;
            std::vector<QShortcut*> m_2DOnlyShortcuts;
            std::vector<QShortcut*> m_3DOnlyShortcuts;
        protected:
            MapViewBase(QWidget* parent, Logger* logger, MapDocumentWPtr document, MapViewToolBox& toolBox, Renderer::MapRenderer& renderer, GLContextManager& contextManager);
            
            void setCompass(Renderer::Compass* compass);
        public:
            virtual ~MapViewBase() override;
        private:
            void bindObservers();
            void unbindObservers();
            
            void nodesDidChange(const Model::NodeList& nodes);
            void toolChanged(Tool* tool);
            void commandDone(Command::Ptr command);
            void commandUndone(UndoableCommand::Ptr command);
            void selectionDidChange(const Selection& selection);
            void textureCollectionsDidChange();
            void entityDefinitionsDidChange();
            void modsDidChange();
            void editorContextDidChange();
            void mapViewConfigDidChange();
            void gridDidChange();
            void pointFileDidChange();
            void portalFileDidChange();
            void preferenceDidChange(const IO::Path& path);
            void documentDidChange(MapDocument* document);
        private: // shortcut setup
            using Callback = void (MapViewBase::*)();
            QShortcut* createAndRegisterShortcut(const ActionInfo& info, Callback callback);
            void createAndRegister2D3DShortcut(const ActionInfo& info, Callback callback2D, Callback callback3D);
            void createActions();
            void registerBinding(QShortcut* action, const ActionInfo& info);
            void updateBindings();
        private: // interaction events
            void bindEvents();
            
            void OnMoveObjectsForward();
            void OnMoveObjectsBackward();
            void OnMoveObjectsLeft();
            void OnMoveObjectsRight();
            void OnMoveObjectsUp();
            void OnMoveObjectsDown();
            
            void OnDuplicateObjectsForward();
            void OnDuplicateObjectsBackward();
            void OnDuplicateObjectsLeft();
            void OnDuplicateObjectsRight();
            void OnDuplicateObjectsUp();
            void OnDuplicateObjectsDown();
            
            void OnRollObjectsCW();
            void OnRollObjectsCCW();
            void OnPitchObjectsCW();
            void OnPitchObjectsCCW();
            void OnYawObjectsCW();
            void OnYawObjectsCCW();
            
            void OnFlipObjectsH();
            void OnFlipObjectsV();
            
            void duplicateAndMoveObjects(vm::direction direction);
            void duplicateObjects();
            void moveObjects(vm::direction direction);
            vm::vec3 moveDirection(vm::direction direction) const;
            void rotateObjects(vm::rotation_axis axis, bool clockwise);
            vm::vec3 rotationAxis(vm::rotation_axis axis, bool clockwise) const;
        private: // tool mode events
            void OnToggleRotateObjectsTool();
            void OnMoveRotationCenterForward();
            void OnMoveRotationCenterBackward();
            void OnMoveRotationCenterLeft();
            void OnMoveRotationCenterRight();
            void OnMoveRotationCenterUp();
            void OnMoveRotationCenterDown();
            void moveRotationCenter(vm::direction direction);
            
            void OnToggleScaleObjectsTool();
            void OnToggleShearObjectsTool();
            
            void OnToggleClipSide();
            void OnPerformClip();
            
            void OnMoveVerticesForward();
            void OnMoveVerticesBackward();
            void OnMoveVerticesLeft();
            void OnMoveVerticesRight();
            void OnMoveVerticesUp();
            void OnMoveVerticesDown();
            void moveVertices(vm::direction direction);
            
            void OnCancel();
            bool cancel();
            
            void OnDeactivateTool();
        private: // group management
            void OnGroupSelectedObjects();
            void OnUngroupSelectedObjects();
            void OnRenameGroups();
        private: // reparenting objects
            void OnAddObjectsToGroup();
            void OnRemoveObjectsFromGroup();
            Model::Node* findNewGroupForObjects(const Model::NodeList& nodes) const;
            
            void OnMergeGroups();
            Model::Group* findGroupToMergeGroupsInto(const Model::NodeCollection& selectedNodes) const;

            /**
             * Checks whether the given node can be reparented under the given new parent.
             *
             * @param node the node to reparent
             * @param newParent the new parent node
             * @return true if the given node can be reparented under the given new parent, and false otherwise
             */
            bool canReparentNode(const Model::Node* node, const Model::Node* newParent) const;
            
            void OnMoveBrushesTo();
            Model::Node* findNewParentEntityForBrushes(const Model::NodeList& nodes) const;
            
            bool canReparentNodes(const Model::NodeList& nodes, const Model::Node* newParent) const;
            void reparentNodes(const Model::NodeList& nodes, Model::Node* newParent, bool preserveEntities);
            Model::NodeList collectReparentableNodes(const Model::NodeList& nodes, const Model::Node* newParent) const;
            
            void OnCreatePointEntity();
            void OnCreateBrushEntity();
            
            Assets::EntityDefinition* findEntityDefinition(Assets::EntityDefinition::Type type, size_t index) const;
            void createPointEntity(const Assets::PointEntityDefinition* definition);
            void createBrushEntity(const Assets::BrushEntityDefinition* definition);
            bool canCreateBrushEntity();
        private: // other events
        // FIXME: implement
#if 0
            void OnActivateFrame(wxActivateEvent& event);
#endif
        private:
            ActionContext actionContext() const;
        private: // implement ViewEffectsService interface
            void doFlashSelection() override;
        private: // implement MapView interface
            bool doGetIsCurrent() const override;
            void doSetToolBoxDropTarget() override;
            void doClearDropTarget() override;
            bool doCanFlipObjects() const override;
            void doFlipObjects(vm::direction direction) override;
            bool doCancelMouseDrag() override;
        protected: // RenderView overrides
            void initializeGL() override;
        private: // implement RenderView interface
            bool doShouldRenderFocusIndicator() const override;
            void doRender() override;

            void setupGL(Renderer::RenderContext& renderContext);
            void renderCoordinateSystem(Renderer::RenderContext& renderContext, Renderer::RenderBatch& renderBatch);
            void renderPointFile(Renderer::RenderContext& renderContext, Renderer::RenderBatch& renderBatch);

            void renderPortalFile(Renderer::RenderContext& renderContext, Renderer::RenderBatch& renderBatch);
            void invalidatePortalFileRenderer();
            void validatePortalFileRenderer(Renderer::RenderContext& renderContext);

            void renderCompass(Renderer::RenderBatch& renderBatch);
<<<<<<< HEAD
            void renderFPS(Renderer::RenderContext& renderContext, Renderer::RenderBatch& renderBatch);
        private: // implement ToolBoxConnector
            void doShowPopupMenu() override;
            QMenu* makeEntityGroupsMenu(Assets::EntityDefinition::Type type);

            bool canGroupObjects() const;
            bool canUngroupObjects() const;
            bool canMergeGroups() const;
            bool canRenameGroups() const;
            bool canMoveBrushesToWorld() const;
=======
        public: // implement InputEventProcessor interface
            void processEvent(const KeyEvent& event) override;
            void processEvent(const MouseEvent& event) override;
            void processEvent(const CancelEvent& event) override;
        private: // implement ToolBoxConnector
            void doShowPopupMenu() override;
            void OnShowPopupMenu(wxCommandEvent& event);

            wxMenu* makeEntityGroupsMenu(Assets::EntityDefinition::Type type, int id);
            
            void OnUpdatePopupMenuItem(wxUpdateUIEvent& event);
            void updateGroupObjectsMenuItem(wxUpdateUIEvent& event) const;
            void updateUngroupObjectsMenuItem(wxUpdateUIEvent& event) const;
            void updateMergeGroupsMenuItem(wxUpdateUIEvent& event) const;
            void updateRenameGroupsMenuItem(wxUpdateUIEvent& event) const;
            void updateMoveBrushesToWorldMenuItem(wxUpdateUIEvent& event) const;
>>>>>>> d712bbe7
        private: // subclassing interface
            virtual vm::vec3 doGetMoveDirection(vm::direction direction) const = 0;
            virtual vm::vec3 doComputePointEntityPosition(const vm::bbox3& bounds) const = 0;

            virtual ActionContext doGetActionContext() const = 0;
            virtual ActionView doGetActionView() const = 0;
            virtual bool doCancel() = 0;
            
            virtual Renderer::RenderContext::RenderMode doGetRenderMode() = 0;
            virtual Renderer::Camera& doGetCamera() = 0;
            virtual void doPreRender();
            virtual void doRenderGrid(Renderer::RenderContext& renderContext, Renderer::RenderBatch& renderBatch) = 0;
            virtual void doRenderMap(Renderer::MapRenderer& renderer, Renderer::RenderContext& renderContext, Renderer::RenderBatch& renderBatch) = 0;
            virtual void doRenderTools(MapViewToolBox& toolBox, Renderer::RenderContext& renderContext, Renderer::RenderBatch& renderBatch) = 0;
            virtual void doRenderExtras(Renderer::RenderContext& renderContext, Renderer::RenderBatch& renderBatch);
            
            virtual bool doBeforePopupMenu();
            virtual void doAfterPopupMenu();
        };
    }
}

#endif /* defined(TrenchBroom_MapViewBase) */<|MERGE_RESOLUTION|>--- conflicted
+++ resolved
@@ -42,8 +42,6 @@
 class QShortcut;
 class QString;
 class QAction;
-
-wxDECLARE_EVENT(SHOW_POPUP_MENU_EVENT, wxCommandEvent);
 
 namespace TrenchBroom {
     class Logger;
@@ -254,35 +252,21 @@
             void validatePortalFileRenderer(Renderer::RenderContext& renderContext);
 
             void renderCompass(Renderer::RenderBatch& renderBatch);
-<<<<<<< HEAD
             void renderFPS(Renderer::RenderContext& renderContext, Renderer::RenderBatch& renderBatch);
-        private: // implement ToolBoxConnector
-            void doShowPopupMenu() override;
-            QMenu* makeEntityGroupsMenu(Assets::EntityDefinition::Type type);
-
-            bool canGroupObjects() const;
-            bool canUngroupObjects() const;
-            bool canMergeGroups() const;
-            bool canRenameGroups() const;
-            bool canMoveBrushesToWorld() const;
-=======
         public: // implement InputEventProcessor interface
             void processEvent(const KeyEvent& event) override;
             void processEvent(const MouseEvent& event) override;
             void processEvent(const CancelEvent& event) override;
         private: // implement ToolBoxConnector
             void doShowPopupMenu() override;
-            void OnShowPopupMenu(wxCommandEvent& event);
-
-            wxMenu* makeEntityGroupsMenu(Assets::EntityDefinition::Type type, int id);
-            
-            void OnUpdatePopupMenuItem(wxUpdateUIEvent& event);
-            void updateGroupObjectsMenuItem(wxUpdateUIEvent& event) const;
-            void updateUngroupObjectsMenuItem(wxUpdateUIEvent& event) const;
-            void updateMergeGroupsMenuItem(wxUpdateUIEvent& event) const;
-            void updateRenameGroupsMenuItem(wxUpdateUIEvent& event) const;
-            void updateMoveBrushesToWorldMenuItem(wxUpdateUIEvent& event) const;
->>>>>>> d712bbe7
+            void OnShowPopupMenu();
+            QMenu* makeEntityGroupsMenu(Assets::EntityDefinition::Type type);
+
+            bool canGroupObjects() const;
+            bool canUngroupObjects() const;
+            bool canMergeGroups() const;
+            bool canRenameGroups() const;
+            bool canMoveBrushesToWorld() const;
         private: // subclassing interface
             virtual vm::vec3 doGetMoveDirection(vm::direction direction) const = 0;
             virtual vm::vec3 doComputePointEntityPosition(const vm::bbox3& bounds) const = 0;
