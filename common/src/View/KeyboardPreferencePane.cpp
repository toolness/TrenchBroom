/*
 Copyright (C) 2010-2017 Kristian Duske

 This file is part of TrenchBroom.

 TrenchBroom is free software: you can redistribute it and/or modify
 it under the terms of the GNU General Public License as published by
 the Free Software Foundation, either version 3 of the License, or
 (at your option) any later version.

 TrenchBroom is distributed in the hope that it will be useful,
 but WITHOUT ANY WARRANTY; without even the implied warranty of
 MERCHANTABILITY or FITNESS FOR A PARTICULAR PURPOSE.  See the
 GNU General Public License for more details.

 You should have received a copy of the GNU General Public License
 along with TrenchBroom.  If not, see <http://www.gnu.org/licenses/>.
 */

#include "KeyboardPreferencePane.h"

#include "Macros.h"
#include "Preferences.h"
#include "Assets/EntityDefinitionManager.h"
#include "Model/Tag.h"
#include "View/ActionManager.h"
#include "View/BorderLine.h"
#include "View/KeyboardShortcutGridTable.h"
#include "View/MapDocument.h"
#include "View/ViewConstants.h"

#include <wx/msgdlg.h>
#include <wx/settings.h>
#include <wx/sizer.h>
<<<<<<< HEAD
#include <wx/statbox.h>
#include <QLabel>
=======
#include <wx/stattext.h>
>>>>>>> b99914a3

namespace TrenchBroom {
    namespace View {
<<<<<<< HEAD
        KeyboardPreferencePane::KeyboardPreferencePane(QWidget* parent) :
        PreferencePane(parent),
        m_grid(nullptr),
        m_table(nullptr) {
            QWidget* menuShortcutGrid = createMenuShortcutGrid();
            
            auto* outerSizer = new QVBoxLayout();
=======
        KeyboardPreferencePane::KeyboardPreferencePane(wxWindow* parent, MapDocument* document) :
        PreferencePane(parent),
        m_grid(nullptr),
        m_table(nullptr) {
            wxWindow* menuShortcutGrid = createMenuShortcutGrid(document);

            wxSizer* outerSizer = new wxBoxSizer(wxVERTICAL);
>>>>>>> b99914a3
            outerSizer->Add(menuShortcutGrid, 1, wxEXPAND);
            outerSizer->SetItemMinSize(menuShortcutGrid, 900, 550);
            setLayout(outerSizer);
        }

        void KeyboardPreferencePane::OnGridSize(wxSizeEvent& event) {
            if (IsBeingDeleted()) return;

            int width = m_grid->GetClientSize().x;
            m_grid->AutoSizeColumn(0);
            m_grid->AutoSizeColumn(1);
            int colSize = width - m_grid->GetColSize(0) - m_grid->GetColSize(1);
            if (colSize < -1 || colSize == 0)
                colSize = -1;
            m_grid->SetColSize(2, colSize);
            event.Skip();
        }
<<<<<<< HEAD
        
        QWidget* KeyboardPreferencePane::createMenuShortcutGrid() {
            QWidget* container = new QWidget(this);
=======

        wxWindow* KeyboardPreferencePane::createMenuShortcutGrid(MapDocument* document) {
            ActionManager::ShortcutEntryList entries;
            ActionManager& actionManager = ActionManager::instance();
            if (document != nullptr) {
                const auto& definitions = document->entityDefinitionManager().definitions();
                actionManager.getShortcutEntries(document->smartTags(), definitions, entries);
            } else {
                actionManager.getShortcutEntries(std::list<Model::SmartTag>{}, Assets::EntityDefinitionList{}, entries);
            }

            wxPanel* container = new wxPanel(this);
>>>>>>> b99914a3

            m_table = new KeyboardShortcutGridTable(std::move(entries));
            m_grid = new wxGrid(container, wxID_ANY, wxDefaultPosition, wxDefaultSize, wxBORDER_NONE);
            m_grid->Bind(wxEVT_SIZE, &KeyboardPreferencePane::OnGridSize, this);

            m_grid->SetTable(m_table, true, wxGrid::wxGridSelectRows);
            m_grid->SetColLabelSize(18);
            m_grid->SetDefaultCellBackgroundColour(wxSystemSettings::GetColour(wxSYS_COLOUR_LISTBOX));
            m_grid->HideRowLabels();
            m_grid->SetCellHighlightPenWidth(0);
            m_grid->SetCellHighlightROPenWidth(0);

            m_grid->DisableColResize(0);
            m_grid->DisableColResize(1);
            m_grid->DisableColResize(2);
            m_grid->DisableDragColMove();
            m_grid->DisableDragCell();
            m_grid->DisableDragColSize();
            m_grid->DisableDragGridSize();
            m_grid->DisableDragRowSize();
<<<<<<< HEAD
            
            m_table->update();
            
            QLabel* infoText = new QLabel(container, wxID_ANY, "Click twice on a key combination to edit the shortcut. Press delete or backspace to delete a shortcut.");
#if defined __APPLE__
            infoText->SetFont(*wxSMALL_FONT);
#endif
            
            auto* sizer = new QVBoxLayout();
            sizer->addWidget(m_grid, 1, wxEXPAND);
            sizer->addWidget(new BorderLine(container, BorderLine::Direction_Horizontal), 0, wxEXPAND);
            sizer->addSpacing(LayoutConstants::WideVMargin);
            sizer->addWidget(infoText, 0, wxALIGN_CENTER);
            sizer->addSpacing(LayoutConstants::NarrowVMargin);
=======

            wxStaticText* infoText = new wxStaticText(container, wxID_ANY, "Click twice on a key combination to edit the shortcut. Press delete or backspace to delete a shortcut.");
#if defined __APPLE__
            infoText->SetFont(*wxSMALL_FONT);
#endif

            wxSizer* sizer = new wxBoxSizer(wxVERTICAL);
            sizer->Add(m_grid, 1, wxEXPAND);
            sizer->Add(new BorderLine(container, BorderLine::Direction_Horizontal), 0, wxEXPAND);
            sizer->AddSpacer(LayoutConstants::WideVMargin);
            sizer->Add(infoText, 0, wxALIGN_CENTER);
            sizer->AddSpacer(LayoutConstants::NarrowVMargin);
>>>>>>> b99914a3
            container->SetSizer(sizer);

            return container;
        }

        bool KeyboardPreferencePane::doCanResetToDefaults() {
            return true;
        }

        void KeyboardPreferencePane::doResetToDefaults() {
            ActionManager& actionManager = ActionManager::instance();
            actionManager.resetShortcutsToDefaults();
        }

        void KeyboardPreferencePane::doUpdateControls() {
            m_table->update();
        }

        bool KeyboardPreferencePane::doValidate() {
            m_grid->SaveEditControlValue();
            if (m_table->hasDuplicates()) {
                wxMessageBox("Please fix all conflicting shortcuts (highlighted in red).", "Error", wxOK | wxCENTRE, this);
                return false;
            }
            return true;
        }
    }
}<|MERGE_RESOLUTION|>--- conflicted
+++ resolved
@@ -1,18 +1,18 @@
 /*
  Copyright (C) 2010-2017 Kristian Duske
-
+ 
  This file is part of TrenchBroom.
-
+ 
  TrenchBroom is free software: you can redistribute it and/or modify
  it under the terms of the GNU General Public License as published by
  the Free Software Foundation, either version 3 of the License, or
  (at your option) any later version.
-
+ 
  TrenchBroom is distributed in the hope that it will be useful,
  but WITHOUT ANY WARRANTY; without even the implied warranty of
  MERCHANTABILITY or FITNESS FOR A PARTICULAR PURPOSE.  See the
  GNU General Public License for more details.
-
+ 
  You should have received a copy of the GNU General Public License
  along with TrenchBroom.  If not, see <http://www.gnu.org/licenses/>.
  */
@@ -32,37 +32,24 @@
 #include <wx/msgdlg.h>
 #include <wx/settings.h>
 #include <wx/sizer.h>
-<<<<<<< HEAD
 #include <wx/statbox.h>
 #include <QLabel>
-=======
 #include <wx/stattext.h>
->>>>>>> b99914a3
 
 namespace TrenchBroom {
     namespace View {
-<<<<<<< HEAD
-        KeyboardPreferencePane::KeyboardPreferencePane(QWidget* parent) :
-        PreferencePane(parent),
-        m_grid(nullptr),
-        m_table(nullptr) {
-            QWidget* menuShortcutGrid = createMenuShortcutGrid();
-            
-            auto* outerSizer = new QVBoxLayout();
-=======
         KeyboardPreferencePane::KeyboardPreferencePane(wxWindow* parent, MapDocument* document) :
         PreferencePane(parent),
         m_grid(nullptr),
         m_table(nullptr) {
             wxWindow* menuShortcutGrid = createMenuShortcutGrid(document);
-
-            wxSizer* outerSizer = new wxBoxSizer(wxVERTICAL);
->>>>>>> b99914a3
+            
+            auto* outerSizer = new QVBoxLayout();
             outerSizer->Add(menuShortcutGrid, 1, wxEXPAND);
             outerSizer->SetItemMinSize(menuShortcutGrid, 900, 550);
             setLayout(outerSizer);
         }
-
+        
         void KeyboardPreferencePane::OnGridSize(wxSizeEvent& event) {
             if (IsBeingDeleted()) return;
 
@@ -75,13 +62,8 @@
             m_grid->SetColSize(2, colSize);
             event.Skip();
         }
-<<<<<<< HEAD
         
-        QWidget* KeyboardPreferencePane::createMenuShortcutGrid() {
-            QWidget* container = new QWidget(this);
-=======
-
-        wxWindow* KeyboardPreferencePane::createMenuShortcutGrid(MapDocument* document) {
+       wxWindow* KeyboardPreferencePane::createMenuShortcutGrid(MapDocument* document) {
             ActionManager::ShortcutEntryList entries;
             ActionManager& actionManager = ActionManager::instance();
             if (document != nullptr) {
@@ -92,19 +74,18 @@
             }
 
             wxPanel* container = new wxPanel(this);
->>>>>>> b99914a3
 
             m_table = new KeyboardShortcutGridTable(std::move(entries));
             m_grid = new wxGrid(container, wxID_ANY, wxDefaultPosition, wxDefaultSize, wxBORDER_NONE);
             m_grid->Bind(wxEVT_SIZE, &KeyboardPreferencePane::OnGridSize, this);
-
+            
             m_grid->SetTable(m_table, true, wxGrid::wxGridSelectRows);
             m_grid->SetColLabelSize(18);
             m_grid->SetDefaultCellBackgroundColour(wxSystemSettings::GetColour(wxSYS_COLOUR_LISTBOX));
             m_grid->HideRowLabels();
             m_grid->SetCellHighlightPenWidth(0);
             m_grid->SetCellHighlightROPenWidth(0);
-
+            
             m_grid->DisableColResize(0);
             m_grid->DisableColResize(1);
             m_grid->DisableColResize(2);
@@ -113,11 +94,8 @@
             m_grid->DisableDragColSize();
             m_grid->DisableDragGridSize();
             m_grid->DisableDragRowSize();
-<<<<<<< HEAD
             
-            m_table->update();
-            
-            QLabel* infoText = new QLabel(container, wxID_ANY, "Click twice on a key combination to edit the shortcut. Press delete or backspace to delete a shortcut.");
+           wxStaticText* infoText = new wxStaticText(container, wxID_ANY, "Click twice on a key combination to edit the shortcut. Press delete or backspace to delete a shortcut.");
 #if defined __APPLE__
             infoText->SetFont(*wxSMALL_FONT);
 #endif
@@ -128,29 +106,15 @@
             sizer->addSpacing(LayoutConstants::WideVMargin);
             sizer->addWidget(infoText, 0, wxALIGN_CENTER);
             sizer->addSpacing(LayoutConstants::NarrowVMargin);
-=======
-
-            wxStaticText* infoText = new wxStaticText(container, wxID_ANY, "Click twice on a key combination to edit the shortcut. Press delete or backspace to delete a shortcut.");
-#if defined __APPLE__
-            infoText->SetFont(*wxSMALL_FONT);
-#endif
-
-            wxSizer* sizer = new wxBoxSizer(wxVERTICAL);
-            sizer->Add(m_grid, 1, wxEXPAND);
-            sizer->Add(new BorderLine(container, BorderLine::Direction_Horizontal), 0, wxEXPAND);
-            sizer->AddSpacer(LayoutConstants::WideVMargin);
-            sizer->Add(infoText, 0, wxALIGN_CENTER);
-            sizer->AddSpacer(LayoutConstants::NarrowVMargin);
->>>>>>> b99914a3
             container->SetSizer(sizer);
 
             return container;
         }
-
+        
         bool KeyboardPreferencePane::doCanResetToDefaults() {
             return true;
         }
-
+        
         void KeyboardPreferencePane::doResetToDefaults() {
             ActionManager& actionManager = ActionManager::instance();
             actionManager.resetShortcutsToDefaults();
@@ -159,7 +123,7 @@
         void KeyboardPreferencePane::doUpdateControls() {
             m_table->update();
         }
-
+        
         bool KeyboardPreferencePane::doValidate() {
             m_grid->SaveEditControlValue();
             if (m_table->hasDuplicates()) {
