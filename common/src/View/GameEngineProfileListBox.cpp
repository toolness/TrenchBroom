/*
 Copyright (C) 2010-2017 Kristian Duske

 This file is part of TrenchBroom.

 TrenchBroom is free software: you can redistribute it and/or modify
 it under the terms of the GNU General Public License as published by
 the Free Software Foundation, either version 3 of the License, or
 (at your option) any later version.

 TrenchBroom is distributed in the hope that it will be useful,
 but WITHOUT ANY WARRANTY; without even the implied warranty of
 MERCHANTABILITY or FITNESS FOR A PARTICULAR PURPOSE.  See the
 GNU General Public License for more details.

 You should have received a copy of the GNU General Public License
 along with TrenchBroom. If not, see <http://www.gnu.org/licenses/>.
 */

#include "GameEngineProfileListBox.h"

#include "Model/GameEngineConfig.h"
#include "Model/GameEngineProfile.h"
#include "View/wxUtils.h"

#include <wx/settings.h>
#include <QLabel>
#include <wx/sizer.h>

namespace TrenchBroom {
    namespace View {
        GameEngineProfileListBox::GameEngineProfileListBox(QWidget* parent, const Model::GameEngineConfig& config)  :
        ControlListBox(parent, true, "Click the '+' button to create a game engine profile."),
        m_config(config) {
            m_config.profilesDidChange.addObserver(this, &GameEngineProfileListBox::profilesDidChange);
            SetItemCount(config.profileCount());
        }

        GameEngineProfileListBox::~GameEngineProfileListBox() {
            m_config.profilesDidChange.removeObserver(this, &GameEngineProfileListBox::profilesDidChange);
        }

        Model::GameEngineProfile* GameEngineProfileListBox::selectedProfile() const {
            if (GetSelection() == wxNOT_FOUND)
                return nullptr;
            return m_config.profile(static_cast<size_t>(GetSelection()));
        }

        void GameEngineProfileListBox::profilesDidChange() {
            SetItemCount(m_config.profileCount());
        }

        class GameEngineProfileListBox::ProfileItem : public Item {
        private:
            Model::GameEngineProfile* m_profile;
            QLabel* m_nameText;
            QLabel* m_pathText;
        public:
            ProfileItem(QWidget* parent, Model::GameEngineProfile* profile, const wxSize& margins) :
            Item(parent),
            m_profile(profile),
            m_nameText(nullptr),
            m_pathText(nullptr) {
                ensure(m_profile != nullptr, "profile is null");
<<<<<<< HEAD
                
                m_nameText = new QLabel(this, wxID_ANY, "", wxDefaultPosition, wxDefaultSize,  wxST_ELLIPSIZE_END);
                m_pathText = new QLabel(this, wxID_ANY, "", wxDefaultPosition, wxDefaultSize,  wxST_ELLIPSIZE_MIDDLE);
                
=======

                m_nameText = new wxStaticText(this, wxID_ANY, "", wxDefaultPosition, wxDefaultSize,  wxST_ELLIPSIZE_END);
                m_pathText = new wxStaticText(this, wxID_ANY, "", wxDefaultPosition, wxDefaultSize,  wxST_ELLIPSIZE_MIDDLE);

>>>>>>> 25625af4
                m_nameText->SetFont(m_nameText->GetFont().Bold());
                m_pathText->SetForegroundColour(makeLighter(m_pathText->GetForegroundColour()));
#ifndef _WIN32
                m_pathText->SetWindowVariant(wxWINDOW_VARIANT_SMALL);
#endif
<<<<<<< HEAD
                
                auto* vSizer = new QVBoxLayout();
                vSizer->Add(m_nameText, wxSizerFlags().Expand());
                vSizer->Add(m_pathText, wxSizerFlags().Expand());
                
                auto* hSizer = new QHBoxLayout();
                hSizer->addSpacing(margins.x);
                hSizer->Add(vSizer, wxSizerFlags().Expand().Proportion(1).Border(wxTOP | wxBOTTOM, margins.y));
                hSizer->addSpacing(margins.x);
                
=======

                wxSizer* vSizer = new wxBoxSizer(wxVERTICAL);
                vSizer->Add(m_nameText, wxSizerFlags().Expand());
                vSizer->Add(m_pathText, wxSizerFlags().Expand());

                wxSizer* hSizer = new wxBoxSizer(wxHORIZONTAL);
                hSizer->AddSpacer(margins.x);
                hSizer->Add(vSizer, wxSizerFlags().Expand().Proportion(1).Border(wxTOP | wxBOTTOM, margins.y));
                hSizer->AddSpacer(margins.x);

>>>>>>> 25625af4
                SetSizer(hSizer);

                refresh();
                addObservers();
            }

            ~ProfileItem() override {
                if (m_profile != nullptr)
                    removeObservers();
            }
        private:
            void addObservers() {
                m_profile->profileWillBeRemoved.addObserver(this, &ProfileItem::profileWillBeRemoved);
                m_profile->profileDidChange.addObserver(this, &ProfileItem::profileDidChange);
            }

            void removeObservers() {
                m_profile->profileWillBeRemoved.removeObserver(this, &ProfileItem::profileWillBeRemoved);
                m_profile->profileDidChange.removeObserver(this, &ProfileItem::profileDidChange);
            }

            void profileWillBeRemoved() {
                if (m_profile != nullptr) {
                    removeObservers();
                    m_profile = nullptr;
                }
            }

            void profileDidChange() {
                refresh();
            }

            void refresh() {
                if (m_profile == nullptr) {
                    m_nameText->SetLabel("");
                    m_pathText->SetLabel("");
                } else {
                    m_nameText->SetLabel(m_profile->name());
                    m_pathText->SetLabel(m_profile->path().asString());
                }
                if (m_nameText->GetLabel().IsEmpty())
                    m_nameText->SetLabel("not set");
            }
        private:
            void setDefaultColours(const wxColour& foreground, const wxColour& background) override {
                Item::setDefaultColours(foreground, background);
                m_pathText->SetForegroundColour(makeLighter(m_pathText->GetForegroundColour()));
            }
        };
<<<<<<< HEAD
        
        ControlListBox::Item* GameEngineProfileListBox::createItem(QWidget* parent, const wxSize& margins, const size_t index) {
=======

        ControlListBox::Item* GameEngineProfileListBox::createItem(wxWindow* parent, const wxSize& margins, const size_t index) {
>>>>>>> 25625af4
            Model::GameEngineProfile* profile = m_config.profile(index);
            return new ProfileItem(parent, profile, margins);
        }
    }
}<|MERGE_RESOLUTION|>--- conflicted
+++ resolved
@@ -62,45 +62,25 @@
             m_nameText(nullptr),
             m_pathText(nullptr) {
                 ensure(m_profile != nullptr, "profile is null");
-<<<<<<< HEAD
-                
+
                 m_nameText = new QLabel(this, wxID_ANY, "", wxDefaultPosition, wxDefaultSize,  wxST_ELLIPSIZE_END);
                 m_pathText = new QLabel(this, wxID_ANY, "", wxDefaultPosition, wxDefaultSize,  wxST_ELLIPSIZE_MIDDLE);
-                
-=======
 
-                m_nameText = new wxStaticText(this, wxID_ANY, "", wxDefaultPosition, wxDefaultSize,  wxST_ELLIPSIZE_END);
-                m_pathText = new wxStaticText(this, wxID_ANY, "", wxDefaultPosition, wxDefaultSize,  wxST_ELLIPSIZE_MIDDLE);
-
->>>>>>> 25625af4
                 m_nameText->SetFont(m_nameText->GetFont().Bold());
                 m_pathText->SetForegroundColour(makeLighter(m_pathText->GetForegroundColour()));
 #ifndef _WIN32
                 m_pathText->SetWindowVariant(wxWINDOW_VARIANT_SMALL);
 #endif
-<<<<<<< HEAD
-                
+
                 auto* vSizer = new QVBoxLayout();
                 vSizer->Add(m_nameText, wxSizerFlags().Expand());
                 vSizer->Add(m_pathText, wxSizerFlags().Expand());
-                
+
                 auto* hSizer = new QHBoxLayout();
                 hSizer->addSpacing(margins.x);
                 hSizer->Add(vSizer, wxSizerFlags().Expand().Proportion(1).Border(wxTOP | wxBOTTOM, margins.y));
                 hSizer->addSpacing(margins.x);
-                
-=======
 
-                wxSizer* vSizer = new wxBoxSizer(wxVERTICAL);
-                vSizer->Add(m_nameText, wxSizerFlags().Expand());
-                vSizer->Add(m_pathText, wxSizerFlags().Expand());
-
-                wxSizer* hSizer = new wxBoxSizer(wxHORIZONTAL);
-                hSizer->AddSpacer(margins.x);
-                hSizer->Add(vSizer, wxSizerFlags().Expand().Proportion(1).Border(wxTOP | wxBOTTOM, margins.y));
-                hSizer->AddSpacer(margins.x);
-
->>>>>>> 25625af4
                 SetSizer(hSizer);
 
                 refresh();
@@ -150,13 +130,8 @@
                 m_pathText->SetForegroundColour(makeLighter(m_pathText->GetForegroundColour()));
             }
         };
-<<<<<<< HEAD
-        
+
         ControlListBox::Item* GameEngineProfileListBox::createItem(QWidget* parent, const wxSize& margins, const size_t index) {
-=======
-
-        ControlListBox::Item* GameEngineProfileListBox::createItem(wxWindow* parent, const wxSize& margins, const size_t index) {
->>>>>>> 25625af4
             Model::GameEngineProfile* profile = m_config.profile(index);
             return new ProfileItem(parent, profile, margins);
         }
