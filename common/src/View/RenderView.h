/*
 Copyright (C) 2010-2017 Kristian Duske
 
 This file is part of TrenchBroom.
 
 TrenchBroom is free software: you can redistribute it and/or modify
 it under the terms of the GNU General Public License as published by
 the Free Software Foundation, either version 3 of the License, or
 (at your option) any later version.
 
 TrenchBroom is distributed in the hope that it will be useful,
 but WITHOUT ANY WARRANTY; without even the implied warranty of
 MERCHANTABILITY or FITNESS FOR A PARTICULAR PURPOSE.  See the
 GNU General Public License for more details.
 
 You should have received a copy of the GNU General Public License
 along with TrenchBroom. If not, see <http://www.gnu.org/licenses/>.
 */

#ifndef TrenchBroom_RenderView
#define TrenchBroom_RenderView


#include "Color.h"
#include "Renderer/Vbo.h"
#include "View/InputEvent.h"
#include "View/GLAttribs.h"

#include <GL/glew.h>
#undef Bool
#undef Status
#undef CursorShape
#include <QElapsedTimer>
#include <QOpenGLWindow>

namespace TrenchBroom {
    namespace Renderer {
        class FontManager;
        class RenderContext;
        class ShaderManager;
    }

    namespace View {
        class GLContextManager;
<<<<<<< HEAD
        class RenderWindow;

        class RenderView : public QOpenGLWindow {
=======

        class RenderView : public wxGLCanvas, public InputEventProcessor {
>>>>>>> d712bbe7
        private:
            Color m_focusColor;
<<<<<<< HEAD
            GLContextManager* m_glContext;

        private: // FPS counter
            // stats since the last counter update
            int m_framesRendered;
            int m_maxFrameTimeMsecs;
            // other
            int64_t m_lastFPSCounterUpdate;
            QElapsedTimer m_timeSinceLastFrame;
        protected:
            String m_currentFPS;

        private:
            QWidget* m_windowContainer;
=======

            InputEventRecorder m_eventRecorder;
>>>>>>> d712bbe7
        protected:
            RenderView(GLContextManager& contextManager);
        public:
            virtual ~RenderView();
        public:
<<<<<<< HEAD
            QWidget* widgetContainer();
        public: // wxWidgets compat
            bool HasFocus() const;
            bool IsBeingDeleted() const;
            void Refresh();
            void update();
=======
            void OnKey(wxKeyEvent& event);
            void OnMouse(wxMouseEvent& event);
            void OnMouseCaptureLost(wxMouseCaptureLostEvent& event);
        public:
            void OnEraseBackground(wxEraseEvent& event);
            void OnPaint(wxPaintEvent& event);
            void OnSize(wxSizeEvent& event);
            void OnSetFocus(wxFocusEvent& event);
            void OnKillFocus(wxFocusEvent& event);
>>>>>>> d712bbe7
        protected:
            Renderer::Vbo& vertexVbo();
            Renderer::Vbo& indexVbo();
            Renderer::FontManager& fontManager();
            Renderer::ShaderManager& shaderManager();
            
            int depthBits() const;
            bool multisample() const;

        protected: // QOpenGLWindow overrides
            void initializeGL() override;
            void paintGL() override;
            void resizeGL(int w, int h) override;
        private:
            void render();
            void processInput();
            void clearBackground();
            void renderFocusIndicator();
        private:
            virtual void doUpdateViewport(int x, int y, int width, int height);
            virtual bool doShouldRenderFocusIndicator() const = 0;
            virtual void doRender() = 0;
        };
    }
}

#endif /* defined(TrenchBroom_RenderView) */<|MERGE_RESOLUTION|>--- conflicted
+++ resolved
@@ -42,18 +42,13 @@
 
     namespace View {
         class GLContextManager;
-<<<<<<< HEAD
         class RenderWindow;
 
-        class RenderView : public QOpenGLWindow {
-=======
-
-        class RenderView : public wxGLCanvas, public InputEventProcessor {
->>>>>>> d712bbe7
+        class RenderView : public QOpenGLWindow, public InputEventProcessor {
         private:
             Color m_focusColor;
-<<<<<<< HEAD
             GLContextManager* m_glContext;
+            InputEventRecorder m_eventRecorder;
 
         private: // FPS counter
             // stats since the last counter update
@@ -67,33 +62,25 @@
 
         private:
             QWidget* m_windowContainer;
-=======
-
-            InputEventRecorder m_eventRecorder;
->>>>>>> d712bbe7
         protected:
             RenderView(GLContextManager& contextManager);
         public:
             virtual ~RenderView();
+        protected: // QWindow overrides
+            void keyPressEvent(QKeyEvent* event) override;
+            void keyReleaseEvent(QKeyEvent* event) override;
+            void mouseDoubleClickEvent(QMouseEvent* event) override;
+            void mouseMoveEvent(QMouseEvent* event) override;
+            void mousePressEvent(QMouseEvent* event) override;
+            void mouseReleaseEvent(QMouseEvent* event) override;
+            void wheelEvent(QWheelEvent* event) override;
         public:
-<<<<<<< HEAD
             QWidget* widgetContainer();
         public: // wxWidgets compat
             bool HasFocus() const;
             bool IsBeingDeleted() const;
             void Refresh();
             void update();
-=======
-            void OnKey(wxKeyEvent& event);
-            void OnMouse(wxMouseEvent& event);
-            void OnMouseCaptureLost(wxMouseCaptureLostEvent& event);
-        public:
-            void OnEraseBackground(wxEraseEvent& event);
-            void OnPaint(wxPaintEvent& event);
-            void OnSize(wxSizeEvent& event);
-            void OnSetFocus(wxFocusEvent& event);
-            void OnKillFocus(wxFocusEvent& event);
->>>>>>> d712bbe7
         protected:
             Renderer::Vbo& vertexVbo();
             Renderer::Vbo& indexVbo();
