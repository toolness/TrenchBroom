/*
 Copyright (C) 2010-2017 Kristian Duske

 This file is part of TrenchBroom.

 TrenchBroom is free software: you can redistribute it and/or modify
 it under the terms of the GNU General Public License as published by
 the Free Software Foundation, either version 3 of the License, or
 (at your option) any later version.

 TrenchBroom is distributed in the hope that it will be useful,
 but WITHOUT ANY WARRANTY; without even the implied warranty of
 MERCHANTABILITY or FITNESS FOR A PARTICULAR PURPOSE.  See the
 GNU General Public License for more details.

 You should have received a copy of the GNU General Public License
 along with TrenchBroom. If not, see <http://www.gnu.org/licenses/>.
 */

#include "MapRenderer.h"

#include "PreferenceManager.h"
#include "Preferences.h"
#include "Assets/EntityDefinitionManager.h"
#include "Model/Brush.h"
#include "Model/BrushNode.h"
#include "Model/BrushFace.h"
#include "Model/EditorContext.h"
#include "Model/EntityNode.h"
#include "Model/GroupNode.h"
#include "Model/LayerNode.h"
#include "Model/Node.h"
#include "Model/WorldNode.h"
#include "Renderer/BrushRenderer.h"
#include "Renderer/EntityLinkRenderer.h"
#include "Renderer/GroupRenderer.h"
#include "Renderer/EntityRenderer.h"
#include "Renderer/RenderBatch.h"
#include "Renderer/RenderContext.h"
#include "Renderer/RenderUtils.h"
#include "View/Selection.h"
#include "View/MapDocument.h"

#include <kdl/memory_utils.h>
#include <kdl/overload.h>
#include <kdl/vector_set.h>

#include <set>
#include <vector>

#include <QDebug>

namespace TrenchBroom {
    namespace Renderer {
        MapRenderer::MapRenderer(std::weak_ptr<View::MapDocument> document) :
        m_document(document),
        m_groupRenderer(std::make_unique<GroupRenderer>(kdl::mem_lock(document)->editorContext())),
        m_entityRenderer(std::make_unique<EntityRenderer>(
            *kdl::mem_lock(document),
            kdl::mem_lock(document)->entityModelManager(),
            kdl::mem_lock(document)->editorContext())),
        m_entityLinkRenderer(std::make_unique<EntityLinkRenderer>(m_document)),
        m_brushRenderer(std::make_unique<BrushRenderer>(kdl::mem_lock(document)->editorContext())) {
            bindObservers();
            setupRenderers();
        }

        MapRenderer::~MapRenderer() {
            unbindObservers();
            clear();
        }

        void MapRenderer::clear() {
            m_groupRenderer->clear();
            m_entityRenderer->clear();
            m_entityLinkRenderer->invalidate();
            m_brushRenderer->clear();
        }

        /**
         * Used to flash the selection color e.g. when duplicating
         */
        void MapRenderer::overrideSelectionColors(const Color& color, const float mix) {
            const Color edgeColor = pref(Preferences::SelectedEdgeColor).mixed(color, mix);
            const Color occludedEdgeColor = pref(Preferences::SelectedFaceColor).mixed(color, mix);
            const Color tintColor = pref(Preferences::SelectedFaceColor).mixed(color, mix);

            //m_selectionRenderer->setEntityBoundsColor(edgeColor);
            //m_selectionRenderer->setBrushEdgeColor(edgeColor);
            // m_selectionRenderer->setOccludedEdgeColor(occludedEdgeColor);
            // m_selectionRenderer->setTintColor(tintColor);
        }

        void MapRenderer::restoreSelectionColors() {
            //setupSelectionRenderer(*m_selectionRenderer);
        }

        void MapRenderer::render(RenderContext& renderContext, RenderBatch& renderBatch) {
            commitPendingChanges();
            setupGL(renderBatch);

            // renderDefaultOpaque(renderContext, renderBatch);
            // renderLockedOpaque(renderContext, renderBatch);
            // renderSelectionOpaque(renderContext, renderBatch);

            m_brushRenderer->renderOpaque(renderContext, renderBatch);
            m_entityRenderer->render(renderContext, renderBatch);
            m_groupRenderer->render(renderContext, renderBatch);

            // renderDefaultTransparent(renderContext, renderBatch);
            // renderLockedTransparent(renderContext, renderBatch);
            // renderSelectionTransparent(renderContext, renderBatch);
            m_brushRenderer->renderTransparent(renderContext, renderBatch);

            renderEntityLinks(renderContext, renderBatch);
        }

        void MapRenderer::commitPendingChanges() {
            auto document = kdl::mem_lock(m_document);
            document->commitPendingAssets();
        }

        class SetupGL : public Renderable {
        private:
            void doRender(RenderContext&) override {
                glAssert(glFrontFace(GL_CW))
                glAssert(glEnable(GL_CULL_FACE))
                glAssert(glEnable(GL_DEPTH_TEST))
                glAssert(glDepthFunc(GL_LEQUAL))
                glResetEdgeOffset();
            }
        };

        void MapRenderer::setupGL(RenderBatch& renderBatch) {
            renderBatch.addOneShot(new SetupGL());
        }

        // void MapRenderer::renderDefaultOpaque(RenderContext& renderContext, RenderBatch& renderBatch) {
        //     m_defaultRenderer->setShowOverlays(renderContext.render3D());
        //     m_defaultRenderer->renderOpaque(renderContext, renderBatch);
        // }
        //
        // void MapRenderer::renderDefaultTransparent(RenderContext& renderContext, RenderBatch& renderBatch) {
        //     m_defaultRenderer->setShowOverlays(renderContext.render3D());
        //     //m_defaultRenderer->renderTransparent(renderContext, renderBatch);
        // }
        //
        // void MapRenderer::renderSelectionOpaque(RenderContext& renderContext, RenderBatch& renderBatch) {
        //     if (!renderContext.hideSelection()) {
        //         m_selectionRenderer->renderOpaque(renderContext, renderBatch);
        //     }
        // }
        //
        // void MapRenderer::renderSelectionTransparent(RenderContext& renderContext, RenderBatch& renderBatch) {
        //     // if (!renderContext.hideSelection()) {
        //     //     m_selectionRenderer->renderTransparent(renderContext, renderBatch);
        //     // }
        // }
        //
        // void MapRenderer::renderLockedOpaque(RenderContext& renderContext, RenderBatch& renderBatch) {
        //     m_lockedRenderer->setShowOverlays(renderContext.render3D());
        //     m_lockedRenderer->renderOpaque(renderContext, renderBatch);
        // }
        //
        // void MapRenderer::renderLockedTransparent(RenderContext& renderContext, RenderBatch& renderBatch) {
        //     m_lockedRenderer->setShowOverlays(renderContext.render3D());
        //     //m_lockedRenderer->renderTransparent(renderContext, renderBatch);
        // }

        void MapRenderer::renderEntityLinks(RenderContext& renderContext, RenderBatch& renderBatch) {
            m_entityLinkRenderer->render(renderContext, renderBatch);
        }

        void MapRenderer::setupRenderers() {
            // setupDefaultRenderer(*m_defaultRenderer);
            // setupSelectionRenderer(*m_selectionRenderer);
            // setupLockedRenderer(*m_lockedRenderer);
            setupEntityLinkRenderer();
        }

        // void MapRenderer::setupDefaultRenderer(ObjectRenderer& renderer) {
        //     // renderer.setEntityOverlayTextColor(pref(Preferences::InfoOverlayTextColor));
        //     // renderer.setGroupOverlayTextColor(pref(Preferences::GroupInfoOverlayTextColor));
        //     // renderer.setOverlayBackgroundColor(pref(Preferences::InfoOverlayBackgroundColor));
        //     // renderer.setTint(false);
        //     // m_brushRenderer->setTransparencyAlpha(pref(Preferences::TransparentFaceAlpha));
        //     //
        //     // renderer.setGroupBoundsColor(pref(Preferences::DefaultGroupColor));
        //     // renderer.setEntityBoundsColor(pref(Preferences::UndefinedEntityColor));
        //     //
        //     // m_brushRenderer->setEditorContext(&kdl::mem_lock(m_document)->editorContext());
        //     // m_brushRenderer->setFaceColor(pref(Preferences::FaceColor));
        //     // m_brushRenderer->setEdgeColor(pref(Preferences::EdgeColor));
        // }
        //
        // void MapRenderer::setupSelectionRenderer(ObjectRenderer& renderer) {
        //     // renderer.setEntityOverlayTextColor(pref(Preferences::SelectedInfoOverlayTextColor));
        //     // renderer.setGroupOverlayTextColor(pref(Preferences::SelectedInfoOverlayTextColor));
        //     // renderer.setOverlayBackgroundColor(pref(Preferences::SelectedInfoOverlayBackgroundColor));
        //     // // renderer.setShowBrushEdges(true);
        //     // renderer.setShowOccludedObjects(true);
        //     // renderer.setOccludedEdgeColor(pref(Preferences::OccludedSelectedEdgeColor));
        //     // renderer.setTint(true);
        //     // renderer.setTintColor(pref(Preferences::SelectedFaceColor));
        //     //
        //     // renderer.setOverrideGroupBoundsColor(true);
        //     // renderer.setGroupBoundsColor(pref(Preferences::SelectedEdgeColor));
        //     //
        //     // renderer.setOverrideEntityBoundsColor(true);
        //     // renderer.setEntityBoundsColor(pref(Preferences::SelectedEdgeColor));
        //     // renderer.setShowEntityAngles(true);
        //     // renderer.setEntityAngleColor(pref(Preferences::AngleIndicatorColor));
        //
        //     // renderer.setBrushFaceColor(pref(Preferences::FaceColor));
        //     // renderer.setBrushEdgeColor(pref(Preferences::SelectedEdgeColor));
        // }

        // void MapRenderer::setupLockedRenderer(ObjectRenderer& renderer) {
        //     renderer.setEntityOverlayTextColor(pref(Preferences::LockedInfoOverlayTextColor));
        //     renderer.setGroupOverlayTextColor(pref(Preferences::LockedInfoOverlayTextColor));
        //     renderer.setOverlayBackgroundColor(pref(Preferences::LockedInfoOverlayBackgroundColor));
        //     renderer.setShowOccludedObjects(false);
        //     renderer.setTint(true);
        //     renderer.setTintColor(pref(Preferences::LockedFaceColor));
        //     // renderer.setTransparencyAlpha(pref(Preferences::TransparentFaceAlpha));
        //
        //     renderer.setOverrideGroupBoundsColor(true);
        //     renderer.setGroupBoundsColor(pref(Preferences::LockedEdgeColor));
        //
        //     renderer.setOverrideEntityBoundsColor(true);
        //     renderer.setEntityBoundsColor(pref(Preferences::LockedEdgeColor));
        //     renderer.setShowEntityAngles(false);
        //
        //     // renderer.setBrushFaceColor(pref(Preferences::FaceColor));
        //     // renderer.setBrushEdgeColor(pref(Preferences::LockedEdgeColor));
        // }

        void MapRenderer::setupEntityLinkRenderer() {
        }

<<<<<<< HEAD
        class MapRenderer::CollectRenderableNodes : public Model::NodeVisitor {
        public:
            Model::NodeCollection nodes;
        private:
            void doVisit(Model::WorldNode*) override   {}
            void doVisit(Model::LayerNode*) override   {}

            void doVisit(Model::GroupNode* group) override   {
                nodes.addNode(group);
            }

            void doVisit(Model::EntityNode* entity) override {
                nodes.addNode(entity);
            }

            void doVisit(Model::BrushNode* brush) override   {
                nodes.addNode(brush);
            }
        };

        void MapRenderer::updateRenderers() {
            auto document = kdl::mem_lock(m_document);
            Model::WorldNode* world = document->world();

            CollectRenderableNodes collect;
            world->acceptAndRecurse(collect);

            m_entityRenderer->setEntities(collect.nodes.entities());
            m_groupRenderer->setGroups(collect.nodes.groups());
            m_brushRenderer->setBrushes(collect.nodes.brushes());
=======
        void MapRenderer::updateRenderers(const Renderer renderers) {
            const auto renderDefault   = (renderers & Renderer_Default) != 0;
            const auto renderSelection = (renderers & Renderer_Selection) != 0;
            const auto renderLocked    = (renderers & Renderer_Locked) != 0;

            struct RenderableNodes {
                std::vector<Model::GroupNode*> groups;
                std::vector<Model::EntityNode*> entities;
                std::vector<Model::BrushNode*> brushes;
            };

            RenderableNodes defaultNodes;
            RenderableNodes selectedNodes;
            RenderableNodes lockedNodes;

            const auto selected = [](const auto* node) {
                return node->selected() || node->descendantSelected() || node->parentSelected();
            };

            auto document = kdl::mem_lock(m_document);
            document->world()->accept(kdl::overload(
                [](auto&& thisLambda, Model::WorldNode* world) { world->visitChildren(thisLambda); },
                [](auto&& thisLambda, Model::LayerNode* layer) { layer->visitChildren(thisLambda); },
                [&](auto&& thisLambda, Model::GroupNode* group) {
                    if (group->locked()) {
                        if (renderLocked) lockedNodes.groups.push_back(group);
                    } else if (selected(group) || group->opened()) {
                        if (renderSelection) selectedNodes.groups.push_back(group);
                    } else {
                        if (renderDefault) defaultNodes.groups.push_back(group);
                    }
                    group->visitChildren(thisLambda);
                },
                [&](auto&& thisLambda, Model::EntityNode* entity) {
                    if (entity->locked()) {
                        if (renderLocked) lockedNodes.entities.push_back(entity);
                    } else if (selected(entity)) {
                        if (renderSelection) selectedNodes.entities.push_back(entity);
                    } else {
                        if (renderDefault) defaultNodes.entities.push_back(entity);
                    }
                    entity->visitChildren(thisLambda);
                },
                [&](Model::BrushNode* brush) {
                    if (brush->locked()) {
                        if (renderLocked) lockedNodes.brushes.push_back(brush);
                    } else if (selected(brush) || brush->hasSelectedFaces()) {
                        if (renderSelection) selectedNodes.brushes.push_back(brush);
                    }
                    if (!brush->selected() && !brush->parentSelected() && !brush->locked()) {
                        if (renderDefault) defaultNodes.brushes.push_back(brush);
                    }
                }
            ));

            if (renderDefault) {
                m_defaultRenderer->setObjects(defaultNodes.groups,
                                              defaultNodes.entities,
                                              defaultNodes.brushes);
            }
            if (renderSelection) {
                m_selectionRenderer->setObjects(selectedNodes.groups,
                                                selectedNodes.entities,
                                                selectedNodes.brushes);
            }
            if (renderLocked) {
                m_lockedRenderer->setObjects(lockedNodes.groups,
                                             lockedNodes.entities,
                                             lockedNodes.brushes);
            }
            invalidateEntityLinkRenderer();
        }
>>>>>>> cb437e3b

            invalidateEntityLinkRenderer();
        }

        void MapRenderer::invalidateRenderers() {
            m_groupRenderer->invalidate();
            m_entityRenderer->invalidate();
            m_entityLinkRenderer->invalidate();
            m_brushRenderer->invalidate();
        }

        void MapRenderer::invalidateEntityLinkRenderer() {
            m_entityLinkRenderer->invalidate();
        }

        void MapRenderer::reloadEntityModels() {
            m_entityRenderer->reloadModels();
        }

        void MapRenderer::bindObservers() {
            assert(!kdl::mem_expired(m_document));
            auto document = kdl::mem_lock(m_document);
            document->documentWasClearedNotifier.addObserver(this, &MapRenderer::documentWasCleared);
            document->documentWasNewedNotifier.addObserver(this, &MapRenderer::documentWasNewedOrLoaded);
            document->documentWasLoadedNotifier.addObserver(this, &MapRenderer::documentWasNewedOrLoaded);
            document->nodesWereAddedNotifier.addObserver(this, &MapRenderer::nodesWereAdded);
            document->nodesWereRemovedNotifier.addObserver(this, &MapRenderer::nodesWereRemoved);
            document->nodesDidChangeNotifier.addObserver(this, &MapRenderer::nodesDidChange);
            document->nodeVisibilityDidChangeNotifier.addObserver(this, &MapRenderer::nodeVisibilityDidChange);
            document->nodeLockingDidChangeNotifier.addObserver(this, &MapRenderer::nodeLockingDidChange);
            document->groupWasOpenedNotifier.addObserver(this, &MapRenderer::groupWasOpened);
            document->groupWasClosedNotifier.addObserver(this, &MapRenderer::groupWasClosed);
            document->brushFacesDidChangeNotifier.addObserver(this, &MapRenderer::brushFacesDidChange);
            document->selectionDidChangeNotifier.addObserver(this, &MapRenderer::selectionDidChange);
            document->textureCollectionsWillChangeNotifier.addObserver(this, &MapRenderer::textureCollectionsWillChange);
            document->entityDefinitionsDidChangeNotifier.addObserver(this, &MapRenderer::entityDefinitionsDidChange);
            document->modsDidChangeNotifier.addObserver(this, &MapRenderer::modsDidChange);
            document->editorContextDidChangeNotifier.addObserver(this, &MapRenderer::editorContextDidChange);

            PreferenceManager& prefs = PreferenceManager::instance();
            prefs.preferenceDidChangeNotifier.addObserver(this, &MapRenderer::preferenceDidChange);
        }

        void MapRenderer::unbindObservers() {
            if (!kdl::mem_expired(m_document)) {
                auto document = kdl::mem_lock(m_document);
                document->documentWasClearedNotifier.removeObserver(this, &MapRenderer::documentWasCleared);
                document->documentWasNewedNotifier.removeObserver(this, &MapRenderer::documentWasNewedOrLoaded);
                document->documentWasLoadedNotifier.removeObserver(this, &MapRenderer::documentWasNewedOrLoaded);
                document->nodesWereAddedNotifier.removeObserver(this, &MapRenderer::nodesWereAdded);
                document->nodesWereRemovedNotifier.removeObserver(this, &MapRenderer::nodesWereRemoved);
                document->nodesDidChangeNotifier.removeObserver(this, &MapRenderer::nodesDidChange);
                document->nodeVisibilityDidChangeNotifier.removeObserver(this, &MapRenderer::nodeVisibilityDidChange);
                document->nodeLockingDidChangeNotifier.removeObserver(this, &MapRenderer::nodeLockingDidChange);
                document->groupWasOpenedNotifier.removeObserver(this, &MapRenderer::groupWasOpened);
                document->groupWasClosedNotifier.removeObserver(this, &MapRenderer::groupWasClosed);
                document->brushFacesDidChangeNotifier.removeObserver(this, &MapRenderer::brushFacesDidChange);
                document->selectionDidChangeNotifier.removeObserver(this, &MapRenderer::selectionDidChange);
                document->textureCollectionsWillChangeNotifier.removeObserver(this, &MapRenderer::textureCollectionsWillChange);
                document->entityDefinitionsDidChangeNotifier.removeObserver(this, &MapRenderer::entityDefinitionsDidChange);
                document->modsDidChangeNotifier.removeObserver(this, &MapRenderer::modsDidChange);
                document->editorContextDidChangeNotifier.removeObserver(this, &MapRenderer::editorContextDidChange);
            }

            PreferenceManager& prefs = PreferenceManager::instance();
            prefs.preferenceDidChangeNotifier.removeObserver(this, &MapRenderer::preferenceDidChange);
        }

        static void debugLog(const char* functionName) {
            qDebug() << functionName;
        }

        static void debugLog(const char* functionName, const std::vector<Model::Node*>& nodes) {
            qDebug() << functionName << nodes.size() << "nodes";
        }

        static void debugLog(const char* functionName, const Model::Node* node) {
            qDebug() << functionName << "1 node";
        }

        static void debugLog(const char* functionName, const std::vector<Model::BrushFaceHandle>& faces) {
            qDebug() << functionName << faces.size() << "face handles";
        }

        static void debugLog(const char* functionName, const View::Selection& selection) {
            qDebug() << functionName <<
                QString::fromLatin1("%1/%2 nodes selected/deselected, %3/%4 faces selected/deselected")
                .arg(selection.selectedNodes().size())
                .arg(selection.deselectedNodes().size())
                .arg(selection.selectedBrushFaces().size())
                .arg(selection.deselectedBrushFaces().size());
        }

        void MapRenderer::documentWasCleared(View::MapDocument*) {
            debugLog(__func__);
            clear();
        }

        void MapRenderer::documentWasNewedOrLoaded(View::MapDocument*) {
            debugLog(__func__);
            clear();
            updateRenderers();
        }

        void MapRenderer::nodesWereAdded(const std::vector<Model::Node*>& nodes) {
            debugLog(__func__, nodes);
            // FIXME: selective
            updateRenderers();
        }

        void MapRenderer::nodesWereRemoved(const std::vector<Model::Node*>& nodes) {
            debugLog(__func__, nodes);
            // FIXME: selective
            updateRenderers();
        }

        void MapRenderer::nodesDidChange(const std::vector<Model::Node*>& nodes) {
            debugLog(__func__, nodes);
            invalidateNodes(nodes);
            invalidateEntityLinkRenderer();
        }

        void MapRenderer::nodeVisibilityDidChange(const std::vector<Model::Node*>& nodes) {
            debugLog(__func__, nodes);
            // FIXME: do we need to add/remove from the renderers?
            invalidateNodes(nodes);
            //invalidateRenderers();
        }

        void MapRenderer::nodeLockingDidChange(const std::vector<Model::Node*>& nodes) {
            debugLog(__func__, nodes);
            invalidateNodes(nodes);
            //updateRenderers();
        }

        void MapRenderer::groupWasOpened(Model::GroupNode* group) {
            debugLog(__func__, group);
            updateRenderers();
        }

        void MapRenderer::groupWasClosed(Model::GroupNode* group) {
            debugLog(__func__, group);
            updateRenderers();
        }

        void MapRenderer::brushFacesDidChange(const std::vector<Model::BrushFaceHandle>& faces) {
            debugLog(__func__, faces);
            invalidateBrushFaces(faces);
        }

        void MapRenderer::selectionDidChange(const View::Selection& selection) {
            debugLog(__func__, selection);
            invalidateNodes(selection.selectedNodes());
            invalidateNodes(selection.deselectedNodes());
            invalidateBrushFaces(selection.selectedBrushFaces());
            invalidateBrushFaces(selection.deselectedBrushFaces());
        }

        void MapRenderer::textureCollectionsWillChange() {
            debugLog(__func__);
            invalidateRenderers();
        }

        void MapRenderer::entityDefinitionsDidChange() {
            reloadEntityModels();
            invalidateRenderers();
            invalidateEntityLinkRenderer();
        }

        void MapRenderer::modsDidChange() {
            reloadEntityModels();
            invalidateRenderers();
            invalidateEntityLinkRenderer();
        }

        void MapRenderer::editorContextDidChange() {
            invalidateRenderers();
            invalidateEntityLinkRenderer();
        }

<<<<<<< HEAD
        void MapRenderer::mapViewConfigDidChange() {
            invalidateRenderers();
            invalidateEntityLinkRenderer();
        }

=======
>>>>>>> cb437e3b
        void MapRenderer::preferenceDidChange(const IO::Path& path) {
            setupRenderers();

            auto document = kdl::mem_lock(m_document);
            if (document->isGamePathPreference(path)) {
                reloadEntityModels();
                invalidateRenderers();
                invalidateEntityLinkRenderer();
            }

            if (path.hasPrefix(IO::Path("Map view"), true)) {
                invalidateRenderers(Renderer_All);
                invalidateEntityLinkRenderer();
            }
        }

        // invalidating specific nodes

        class MapRenderer::InvalidateNode : public Model::NodeVisitor {
        private:
            MapRenderer& m_parent;
        public:
            size_t invalidatedNodes;
        public:
            InvalidateNode(MapRenderer& parent) : m_parent(parent), invalidatedNodes(0u) {}
        private:
            void doVisit(Model::WorldNode*) override   {}
            void doVisit(Model::LayerNode*) override   {}

            void doVisit(Model::GroupNode* group) override   {
                m_parent.m_groupRenderer->invalidateGroup(group);
                ++invalidatedNodes;
            }

            void doVisit(Model::EntityNode* entity) override {
                m_parent.m_entityRenderer->invalidateEntity(entity);
                ++invalidatedNodes;
            }

            void doVisit(Model::BrushNode* brush) override   {
                m_parent.m_brushRenderer->invalidateBrush(brush);
                ++invalidatedNodes;
            }
        };

        void MapRenderer::invalidateNodes(const std::vector<Model::Node*>& nodes) {
            InvalidateNode visitor(*this);
            for (const auto& node : nodes) {
                node->acceptAndRecurse(visitor);
            }
        }

        void MapRenderer::invalidateBrushFaces(const std::vector<Model::BrushFaceHandle>& faces) {
            InvalidateNode visitor(*this);
            for (const auto& face : faces) {
                face.node()->accept(visitor);
            }
        }
    }
}<|MERGE_RESOLUTION|>--- conflicted
+++ resolved
@@ -238,7 +238,6 @@
         void MapRenderer::setupEntityLinkRenderer() {
         }
 
-<<<<<<< HEAD
         class MapRenderer::CollectRenderableNodes : public Model::NodeVisitor {
         public:
             Model::NodeCollection nodes;
@@ -269,80 +268,6 @@
             m_entityRenderer->setEntities(collect.nodes.entities());
             m_groupRenderer->setGroups(collect.nodes.groups());
             m_brushRenderer->setBrushes(collect.nodes.brushes());
-=======
-        void MapRenderer::updateRenderers(const Renderer renderers) {
-            const auto renderDefault   = (renderers & Renderer_Default) != 0;
-            const auto renderSelection = (renderers & Renderer_Selection) != 0;
-            const auto renderLocked    = (renderers & Renderer_Locked) != 0;
-
-            struct RenderableNodes {
-                std::vector<Model::GroupNode*> groups;
-                std::vector<Model::EntityNode*> entities;
-                std::vector<Model::BrushNode*> brushes;
-            };
-
-            RenderableNodes defaultNodes;
-            RenderableNodes selectedNodes;
-            RenderableNodes lockedNodes;
-
-            const auto selected = [](const auto* node) {
-                return node->selected() || node->descendantSelected() || node->parentSelected();
-            };
-
-            auto document = kdl::mem_lock(m_document);
-            document->world()->accept(kdl::overload(
-                [](auto&& thisLambda, Model::WorldNode* world) { world->visitChildren(thisLambda); },
-                [](auto&& thisLambda, Model::LayerNode* layer) { layer->visitChildren(thisLambda); },
-                [&](auto&& thisLambda, Model::GroupNode* group) {
-                    if (group->locked()) {
-                        if (renderLocked) lockedNodes.groups.push_back(group);
-                    } else if (selected(group) || group->opened()) {
-                        if (renderSelection) selectedNodes.groups.push_back(group);
-                    } else {
-                        if (renderDefault) defaultNodes.groups.push_back(group);
-                    }
-                    group->visitChildren(thisLambda);
-                },
-                [&](auto&& thisLambda, Model::EntityNode* entity) {
-                    if (entity->locked()) {
-                        if (renderLocked) lockedNodes.entities.push_back(entity);
-                    } else if (selected(entity)) {
-                        if (renderSelection) selectedNodes.entities.push_back(entity);
-                    } else {
-                        if (renderDefault) defaultNodes.entities.push_back(entity);
-                    }
-                    entity->visitChildren(thisLambda);
-                },
-                [&](Model::BrushNode* brush) {
-                    if (brush->locked()) {
-                        if (renderLocked) lockedNodes.brushes.push_back(brush);
-                    } else if (selected(brush) || brush->hasSelectedFaces()) {
-                        if (renderSelection) selectedNodes.brushes.push_back(brush);
-                    }
-                    if (!brush->selected() && !brush->parentSelected() && !brush->locked()) {
-                        if (renderDefault) defaultNodes.brushes.push_back(brush);
-                    }
-                }
-            ));
-
-            if (renderDefault) {
-                m_defaultRenderer->setObjects(defaultNodes.groups,
-                                              defaultNodes.entities,
-                                              defaultNodes.brushes);
-            }
-            if (renderSelection) {
-                m_selectionRenderer->setObjects(selectedNodes.groups,
-                                                selectedNodes.entities,
-                                                selectedNodes.brushes);
-            }
-            if (renderLocked) {
-                m_lockedRenderer->setObjects(lockedNodes.groups,
-                                             lockedNodes.entities,
-                                             lockedNodes.brushes);
-            }
-            invalidateEntityLinkRenderer();
-        }
->>>>>>> cb437e3b
 
             invalidateEntityLinkRenderer();
         }
@@ -523,14 +448,11 @@
             invalidateEntityLinkRenderer();
         }
 
-<<<<<<< HEAD
         void MapRenderer::mapViewConfigDidChange() {
             invalidateRenderers();
             invalidateEntityLinkRenderer();
         }
 
-=======
->>>>>>> cb437e3b
         void MapRenderer::preferenceDidChange(const IO::Path& path) {
             setupRenderers();
 
