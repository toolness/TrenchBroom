/*
 Copyright (C) 2010-2017 Kristian Duske

 This file is part of TrenchBroom.

 TrenchBroom is free software: you can redistribute it and/or modify
 it under the terms of the GNU General Public License as published by
 the Free Software Foundation, either version 3 of the License, or
 (at your option) any later version.

 TrenchBroom is distributed in the hope that it will be useful,
 but WITHOUT ANY WARRANTY; without even the implied warranty of
 MERCHANTABILITY or FITNESS FOR A PARTICULAR PURPOSE.  See the
 GNU General Public License for more details.

 You should have received a copy of the GNU General Public License
 along with TrenchBroom. If not, see <http://www.gnu.org/licenses/>.
 */

#include "Shaders.h"

namespace TrenchBroom {
    namespace Renderer {
        namespace Shaders {
            const ShaderConfig Grid2DShader               = ShaderConfig("2D Grid",                          { "Grid2D.vertsh" },               { "Grid.fragsh", "Grid2D.fragsh" });
            const ShaderConfig VaryingPCShader            = ShaderConfig("Varying Position / Color",         { "VaryingPC.vertsh" },            { "VaryingPC.fragsh" });
            const ShaderConfig VaryingPUniformCShader     = ShaderConfig("Varying Position / Uniform Color", { "VaryingPUniformC.vertsh" },     { "VaryingPC.fragsh" });
            const ShaderConfig MiniMapEdgeShader          = ShaderConfig("MiniMap Edges",                    { "MiniMapEdge.vertsh" },          { "MiniMapEdge.fragsh" });
            const ShaderConfig EntityModelShader          = ShaderConfig("Entity Model",                     { "EntityModel.vertsh" },          { "MapBounds.fragsh", "EntityModel.fragsh" });
            const ShaderConfig FaceShader                 = ShaderConfig("Face",                             { "Face.vertsh" },                 { "Grid.fragsh", "MapBounds.fragsh", "Face.fragsh" });
<<<<<<< HEAD
            const ShaderConfig EdgeShader                 = ShaderConfig("Edge",                             { "Edge.vertsh" }     ,            { "MapBounds.fragsh", "Edge.fragsh" });
            const ShaderConfig BrushEdgeShader            = ShaderConfig("Brush Edge",                       { "BrushEdge.vertsh" },            { "MapBounds.fragsh", "BrushEdge.fragsh" });
=======
            const ShaderConfig PatchShader                = ShaderConfig("Patch",                            { "Face.vertsh" },                 { "Grid.fragsh", "MapBounds.fragsh", "Face.fragsh" });
            const ShaderConfig EdgeShader                 = ShaderConfig("Edge",                             { "Edge.vertsh" },                 { "MapBounds.fragsh", "Edge.fragsh" });
>>>>>>> d540cd30
            const ShaderConfig ColoredTextShader          = ShaderConfig("Colored Text",                     { "ColoredText.vertsh" },          { "Text.fragsh" });
            const ShaderConfig TextShader                 = ShaderConfig("Text",                             { "Text.vertsh" },                 { "Text.fragsh" });
            const ShaderConfig TextBackgroundShader       = ShaderConfig("Text Background",                  { "TextBackground.vertsh" },       { "TextBackground.fragsh" });
            const ShaderConfig TextureBrowserShader       = ShaderConfig("Texture Browser",                  { "TextureBrowser.vertsh" },       { "TextureBrowser.fragsh" });
            const ShaderConfig TextureBrowserBorderShader = ShaderConfig("Texture Browser Border",           { "TextureBrowserBorder.vertsh" }, { "TextureBrowserBorder.fragsh" });
            const ShaderConfig HandleShader               = ShaderConfig("Handle",                           { "Handle.vertsh" },               { "Handle.fragsh" });
            const ShaderConfig ColoredHandleShader        = ShaderConfig("Colored Handle",                   { "ColoredHandle.vertsh" },        { "Handle.fragsh" });
            const ShaderConfig CompassShader              = ShaderConfig("Compass",                          { "Compass.vertsh" },              { "Compass.fragsh" });
            const ShaderConfig CompassOutlineShader       = ShaderConfig("Compass Outline",                  { "CompassOutline.vertsh" },       { "Compass.fragsh" });
            const ShaderConfig CompassBackgroundShader    = ShaderConfig("Compass Background",               { "VaryingPUniformC.vertsh" },     { "VaryingPC.fragsh" });
            const ShaderConfig LinkLineShader             = ShaderConfig("Link Line",                        { "LinkLine.vertsh" },             { "LinkLine.fragsh" });
            const ShaderConfig LinkArrowShader            = ShaderConfig("Link Arrow",                       { "LinkArrow.vertsh" },            { "LinkArrow.fragsh" });
            const ShaderConfig TriangleShader             = ShaderConfig("Shaded Triangles",                 { "Triangle.vertsh" },             { "Triangle.fragsh" });
            const ShaderConfig UVViewShader               = ShaderConfig("UV View",                          { "UVView.vertsh" },               { "UVView.fragsh" });
        }
    }
}<|MERGE_RESOLUTION|>--- conflicted
+++ resolved
@@ -28,13 +28,9 @@
             const ShaderConfig MiniMapEdgeShader          = ShaderConfig("MiniMap Edges",                    { "MiniMapEdge.vertsh" },          { "MiniMapEdge.fragsh" });
             const ShaderConfig EntityModelShader          = ShaderConfig("Entity Model",                     { "EntityModel.vertsh" },          { "MapBounds.fragsh", "EntityModel.fragsh" });
             const ShaderConfig FaceShader                 = ShaderConfig("Face",                             { "Face.vertsh" },                 { "Grid.fragsh", "MapBounds.fragsh", "Face.fragsh" });
-<<<<<<< HEAD
+            const ShaderConfig PatchShader                = ShaderConfig("Patch",                            { "Face.vertsh" },                 { "Grid.fragsh", "MapBounds.fragsh", "Face.fragsh" });
             const ShaderConfig EdgeShader                 = ShaderConfig("Edge",                             { "Edge.vertsh" }     ,            { "MapBounds.fragsh", "Edge.fragsh" });
             const ShaderConfig BrushEdgeShader            = ShaderConfig("Brush Edge",                       { "BrushEdge.vertsh" },            { "MapBounds.fragsh", "BrushEdge.fragsh" });
-=======
-            const ShaderConfig PatchShader                = ShaderConfig("Patch",                            { "Face.vertsh" },                 { "Grid.fragsh", "MapBounds.fragsh", "Face.fragsh" });
-            const ShaderConfig EdgeShader                 = ShaderConfig("Edge",                             { "Edge.vertsh" },                 { "MapBounds.fragsh", "Edge.fragsh" });
->>>>>>> d540cd30
             const ShaderConfig ColoredTextShader          = ShaderConfig("Colored Text",                     { "ColoredText.vertsh" },          { "Text.fragsh" });
             const ShaderConfig TextShader                 = ShaderConfig("Text",                             { "Text.vertsh" },                 { "Text.fragsh" });
             const ShaderConfig TextBackgroundShader       = ShaderConfig("Text Background",                  { "TextBackground.vertsh" },       { "TextBackground.fragsh" });
