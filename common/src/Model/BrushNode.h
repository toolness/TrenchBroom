/*
 Copyright (C) 2010-2017 Kristian Duske

 This file is part of TrenchBroom.

 TrenchBroom is free software: you can redistribute it and/or modify
 it under the terms of the GNU General Public License as published by
 the Free Software Foundation, either version 3 of the License, or
 (at your option) any later version.

 TrenchBroom is distributed in the hope that it will be useful,
 but WITHOUT ANY WARRANTY; without even the implied warranty of
 MERCHANTABILITY or FITNESS FOR A PARTICULAR PURPOSE.  See the
 GNU General Public License for more details.

 You should have received a copy of the GNU General Public License
 along with TrenchBroom. If not, see <http://www.gnu.org/licenses/>.
 */

#pragma once

#include "FloatType.h"
#include "Macros.h"
#include "Model/Brush.h"
#include "Model/BrushGeometry.h"
#include "Model/HitType.h"
#include "Model/Node.h"
#include "Model/Object.h"
#include "Model/TagType.h"

#include <kdl/result_forward.h>

#include <vecmath/forward.h>

#include <optional>
#include <string>
#include <vector>

namespace TrenchBroom {
    namespace Assets {
        class Texture;
    }
    
    namespace Model {
        class BrushFace;
        class GroupNode;
        class LayerNode;

        class ModelFactory;

        class BrushNode : public Node, public Object {
        public:
            static const HitType::Type BrushHitType;
        public:
            using VertexList = BrushVertexList;
            using EdgeList = BrushEdgeList;
        private:
            Brush m_brush; // must be destroyed before the brush renderer cache
            size_t m_selectedFaceCount = 0u;
        public:
            explicit BrushNode(Brush brush);
        public:
            BrushNode* clone(const vm::bbox3& worldBounds) const;

            EntityNodeBase* entity();
            const EntityNodeBase* entity() const;
            
            const Brush& brush() const;
            Brush setBrush(Brush brush);

            bool hasSelectedFaces() const;
            void selectFace(size_t faceIndex);
            void deselectFace(size_t faceIndex);
            
            void updateFaceTags(size_t faceIndex, TagManager& tagManager);
            
            void setFaceTexture(size_t faceIndex, Assets::Texture* texture);

            bool contains(const Node* node) const;
            bool intersects(const Node* node) const;
        private:
            void clearSelectedFaces();
            void updateSelectedFaceCount();
        private: // implement Node interface
            const std::string& doGetName() const override;
            const vm::bbox3& doGetLogicalBounds() const override;
            const vm::bbox3& doGetPhysicalBounds() const override;

            FloatType doGetProjectedArea(vm::axis::type axis) const override;

            Node* doClone(const vm::bbox3& worldBounds) const override;

            bool doCanAddChild(const Node* child) const override;
            bool doCanRemoveChild(const Node* child) const override;
            bool doRemoveIfEmpty() const override;

            bool doShouldAddToSpacialIndex() const override;

            bool doSelectable() const override;

            void doGenerateIssues(const IssueGenerator* generator, std::vector<Issue*>& issues) override;
            void doAccept(NodeVisitor& visitor) override;
            void doAccept(ConstNodeVisitor& visitor) const override;
        private: // implement Object interface
            void doPick(const vm::ray3& ray, PickResult& pickResult) override;
            void doFindNodesContaining(const vm::vec3& point, std::vector<Node*>& result) override;

            std::optional<std::tuple<FloatType, size_t>> findFaceHit(const vm::ray3& ray) const;

            Node* doGetContainer() override;
            LayerNode* doGetContainingLayer() override;
            GroupNode* doGetContainingGroup() override;
<<<<<<< HEAD

            bool doContains(const Node* node) const override;
            bool doIntersects(const Node* node) const override;
=======
        public: // renderer cache
            /**
             * Only exposed to be called by BrushFace
             */
            void invalidateVertexCache();
            Renderer::BrushRendererBrushCache& brushRendererBrushCache() const;
>>>>>>> d540cd30
        private: // implement Taggable interface
        public:
            void initializeTags(TagManager& tagManager) override;
            void clearTags() override;
            void updateTags(TagManager& tagManager) override;

            /**
             * Indicates whether all of the faces of this brush have any of the given tags.
             *
             * @param tagMask the tags to check
             * @return true whether all faces of this brush have any of the given tags
             */
            bool allFacesHaveAnyTagInMask(TagType::Type tagMask) const;

            /**
             * Indicates whether any of the faces of this brush have any tags.
             *
             * @return true whether any faces of this brush have any tags
             */
            bool anyFaceHasAnyTag() const;

            /**
             * Indicates whether any of the faces of this brush have any of the given tags.
             *
             * @param tagMask the tags to check
             * @return true whether any faces of this brush have any of the given tags
             */
            bool anyFacesHaveAnyTagInMask(TagType::Type tagMask) const;
        private:
            void doAcceptTagVisitor(TagVisitor& visitor) override;
            void doAcceptTagVisitor(ConstTagVisitor& visitor) const override;
        private:
            deleteCopyAndMove(BrushNode)
        };

        bool operator==(const BrushNode& lhs, const BrushNode& rhs);
        bool operator!=(const BrushNode& lhs, const BrushNode& rhs);
    }
}
<|MERGE_RESOLUTION|>--- conflicted
+++ resolved
@@ -110,18 +110,7 @@
             Node* doGetContainer() override;
             LayerNode* doGetContainingLayer() override;
             GroupNode* doGetContainingGroup() override;
-<<<<<<< HEAD
 
-            bool doContains(const Node* node) const override;
-            bool doIntersects(const Node* node) const override;
-=======
-        public: // renderer cache
-            /**
-             * Only exposed to be called by BrushFace
-             */
-            void invalidateVertexCache();
-            Renderer::BrushRendererBrushCache& brushRendererBrushCache() const;
->>>>>>> d540cd30
         private: // implement Taggable interface
         public:
             void initializeTags(TagManager& tagManager) override;
